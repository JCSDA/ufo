--- conflicted
+++ resolved
@@ -58,13 +58,10 @@
            makerChk13_("Background Check RONBAM");
   static oops::FilterMaker<MODEL, oops::ObsFilter<MODEL, ufo::TemporalThinning> >
            makerChk14_("TemporalThinning");
-<<<<<<< HEAD
+  static oops::FilterMaker<MODEL, oops::ObsFilter<MODEL, ufo::ObsDiagnosticsWriter> >
+           makerChk15_("YDIAGsaver");
   static oops::FilterMaker<MODEL, oops::ObsFilter<MODEL, ufo::AircraftTrackCheck> >
            makerChk16_("Aircraft Track Check");
-=======
-  static oops::FilterMaker<MODEL, oops::ObsFilter<MODEL, ufo::ObsDiagnosticsWriter> >
-           makerChk15_("YDIAGsaver");
->>>>>>> 9e03a1ca
 }
 
 }  // namespace ufo
