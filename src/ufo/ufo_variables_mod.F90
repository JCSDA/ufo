!
!  (C) Copyright 2017-2019 UCAR
!  
!  This software is licensed under the terms of the Apache Licence Version 2.0
!  which can be obtained at http://www.apache.org/licenses/LICENSE-2.0. 
!

module ufo_vars_mod

implicit none
private
public :: ufo_vars, ufo_vars_setup, ufo_vars_clone, ufo_vars_delete
public :: ufo_vars_getindex, ufo_vars_nvars, ufo_vars_vnames

INTEGER, PARAMETER, PUBLIC :: n_aerosols_gocart_nasa=14,&
     &n_aerosols_gocart_esrl=15,n_aerosols_other=1

integer, parameter, public :: MAXVARLEN=56
character(len=MAXVARLEN), public, parameter :: var_tv   = "virtual_temperature"
character(len=MAXVARLEN), public, parameter :: var_ts   = "air_temperature"
character(len=MAXVARLEN), public, parameter :: var_t    = "temperature"
character(len=MAXVARLEN), public, parameter :: var_prsl = "atmosphere_ln_pressure_coordinate"
character(len=MAXVARLEN), public, parameter :: var_mixr = "humidity_mixing_ratio"
character(len=MAXVARLEN), public, parameter :: var_q    = "specific_humidity"
character(len=MAXVARLEN), public, parameter :: var_prs  = "air_pressure"
character(len=MAXVARLEN), public, parameter :: var_prsi = "air_pressure_levels"
character(len=MAXVARLEN), public, parameter :: var_z    = "geopotential_height"
character(len=MAXVARLEN), public, parameter :: var_zi   = "geopotential_height_levels"
character(len=MAXVARLEN), public, parameter :: var_sfc_z= "sfc_geopotential_height"
character(len=MAXVARLEN), public, parameter :: var_oz   = "mass_concentration_of_ozone_in_air"
character(len=MAXVARLEN), public, parameter :: var_co2  = "mass_concentration_of_carbon_dioxide_in_air"
character(len=MAXVARLEN), public, parameter :: var_clw  = "atmosphere_mass_content_of_cloud_liquid_water"
character(len=MAXVARLEN), public, parameter :: var_cli  = "atmosphere_mass_content_of_cloud_ice"
character(len=MAXVARLEN), public, parameter :: var_clwefr = "effective_radius_of_cloud_liquid_water_particle"
character(len=MAXVARLEN), public, parameter :: var_cliefr = "effective_radius_of_cloud_ice_particle"
character(len=MAXVARLEN), public, parameter :: var_sfc_wfrac = "Water_Fraction"
character(len=MAXVARLEN), public, parameter :: var_sfc_lfrac = "Land_Fraction"
character(len=MAXVARLEN), public, parameter :: var_sfc_ifrac = "Ice_Fraction"
character(len=MAXVARLEN), public, parameter :: var_sfc_sfrac = "Snow_Fraction"
character(len=MAXVARLEN), public, parameter :: var_sfc_wtmp  = "Water_Temperature"
character(len=MAXVARLEN), public, parameter :: var_sfc_ltmp  = "Land_Temperature"
character(len=MAXVARLEN), public, parameter :: var_sfc_itmp  = "Ice_Temperature"
character(len=MAXVARLEN), public, parameter :: var_sfc_stmp  = "Snow_Temperature"
character(len=MAXVARLEN), public, parameter :: var_sfc_sdepth  = "Snow_Depth"
character(len=MAXVARLEN), public, parameter :: var_sfc_vegfrac = "Vegetation_Fraction"
character(len=MAXVARLEN), public, parameter :: var_sfc_wspeed  = "Sfc_Wind_Speed"
character(len=MAXVARLEN), public, parameter :: var_sfc_wdir    = "Sfc_Wind_Direction"
character(len=MAXVARLEN), public, parameter :: var_sfc_lai     = "Lai"
character(len=MAXVARLEN), public, parameter :: var_sfc_soilm   = "Soil_Moisture"
character(len=MAXVARLEN), public, parameter :: var_sfc_soilt   = "Soil_Temperature"
character(len=MAXVARLEN), public, parameter :: var_sfc_landtyp = "Land_Type_Index"
character(len=MAXVARLEN), public, parameter :: var_sfc_vegtyp  = "Vegetation_Type"
character(len=MAXVARLEN), public, parameter :: var_sfc_soiltyp = "Soil_Type"

!@mzp strings have to be same MAXVARLEN length for array constructor
CHARACTER(len=MAXVARLEN), public, parameter :: var_rh          = "relative_humidity"
CHARACTER(len=MAXVARLEN), DIMENSION(n_aerosols_gocart_nasa), PUBLIC :: var_aerosols_gocart_nasa = [&
     &"sulf                                                    ",&
     &"bc1                                                     ",&
     &"bc2                                                     ",&
     &"oc1                                                     ",&
     &"oc2                                                     ",&
     &"dust1                                                   ",&
     &"dust2                                                   ",&
     &"dust3                                                   ",&
     &"dust4                                                   ",&
     &"dust5                                                   ",&
     &"seas1                                                   ",&
     &"seas2                                                   ",&
     &"seas3                                                   ",&
     &"seas4                                                   "]
!@mzp var_aerosols_gocart_esrl =[&
!    &var_aerosols_gocart_nasa,&
!    &"p25                                                     "]
! won't compile
CHARACTER(len=MAXVARLEN), DIMENSION(n_aerosols_gocart_esrl), PUBLIC :: var_aerosols_gocart_esrl = [&
     &"sulf                                                    ",&
     &"bc1                                                     ",&
     &"bc2                                                     ",&
     &"oc1                                                     ",&
     &"oc2                                                     ",&
     &"dust1                                                   ",&
     &"dust2                                                   ",&
     &"dust3                                                   ",&
     &"dust4                                                   ",&
     &"dust5                                                   ",&
     &"seas1                                                   ",&
     &"seas2                                                   ",&
     &"seas3                                                   ",&
     &"seas4                                                   ",&
     &"p25                                                     "]

CHARACTER(len=MAXVARLEN), DIMENSION(n_aerosols_other), PUBLIC :: var_aerosols_other = [&
     &"other                                                   "]

<<<<<<< HEAD
character(len=MAXVARLEN), public :: var_seaicefrac    = "sea_ice_category_area_fraction"
character(len=MAXVARLEN), public :: var_seaicethick   = "sea_ice_category_thickness"
character(len=MAXVARLEN), public :: var_abs_topo      = "sea_surface_height_above_geoid"
character(len=MAXVARLEN), public :: var_ocn_pot_temp  = "sea_water_potential_temperature"
character(len=MAXVARLEN), public :: var_ocn_con_temp  = "sea_water_conservative_temperature"
character(len=MAXVARLEN), public :: var_ocn_abs_salt  = "sea_water_absolute_salinity"
character(len=MAXVARLEN), public :: var_ocn_pra_salt      = "sea_water_practical_salinity"
character(len=MAXVARLEN), public :: var_ocn_salt      = "sea_water_salinity"
character(len=MAXVARLEN), public :: var_ocn_lay_thick = "sea_water_cell_thickness"
character(len=MAXVARLEN), public :: var_ocn_sst       = "sea_surface_temperature"
=======
character(len=MAXVARLEN), public, parameter :: var_seaicefrac    = "sea_ice_category_area_fraction"
character(len=MAXVARLEN), public, parameter :: var_seaicethick   = "sea_ice_category_thickness"
character(len=MAXVARLEN), public, parameter :: var_abs_topo      = "sea_surface_height_above_geoid"
character(len=MAXVARLEN), public, parameter :: var_ocn_pot_temp  = "sea_water_potential_temperature"
character(len=MAXVARLEN), public, parameter :: var_ocn_con_temp  = "sea_water_conservative_temperature"
character(len=MAXVARLEN), public, parameter :: var_ocn_abs_salt  = "sea_water_absolute_salinity"
character(len=MAXVARLEN), public, parameter :: var_ocn_salt      = "sea_water_practical_salinity"
character(len=MAXVARLEN), public, parameter :: var_ocn_lay_thick = "sea_water_cell_thickness"
character(len=MAXVARLEN), public, parameter :: var_ocn_sst       = "sea_surface_temperature"
>>>>>>> 6db69e66

! ------------------------------------------------------------------------------

!> Fortran derived type to represent model variables
type :: ufo_vars
  integer :: nv
  character(len=MAXVARLEN), allocatable :: fldnames(:) !< Variable identifiers
end type ufo_vars

! ------------------------------------------------------------------------------
contains
! ------------------------------------------------------------------------------

subroutine ufo_vars_setup(self, c_vars)
use iso_c_binding
use config_mod
implicit none
type(ufo_vars), intent(inout) :: self
type(c_ptr), intent(in)       :: c_vars
character(len=30*MAXVARLEN) :: svars

self%nv = config_get_int(c_vars, "nvars")

allocate(self%fldnames(self%nv))
svars = config_get_string(c_vars,len(svars),"variables")
read(svars,*) self%fldnames

! TODO: a check on whether this var is in the list of defined vars

end subroutine ufo_vars_setup

! ------------------------------------------------------------------------------

subroutine ufo_vars_clone(self, other)
implicit none
type(ufo_vars), intent(in)    :: self
type(ufo_vars), intent(inout) :: other

call ufo_vars_delete(other)
other%nv = self%nv
allocate(other%fldnames(other%nv))
other%fldnames(:) = self%fldnames(:)

end subroutine ufo_vars_clone

! ------------------------------------------------------------------------------

subroutine ufo_vars_delete(self)
implicit none
type(ufo_vars), intent(inout) :: self

if (allocated(self%fldnames)) deallocate(self%fldnames)
self%nv = 0

end subroutine ufo_vars_delete

! ------------------------------------------------------------------------------

integer function ufo_vars_getindex(self, varname)
implicit none
type(ufo_vars), intent(in)       :: self
character(MAXVARLEN), intent(in) :: varname

integer :: ivar

ufo_vars_getindex = -1

do ivar = 1, self%nv
  if (self%fldnames(ivar) == varname) then
    ufo_vars_getindex = ivar
    exit
  endif
enddo

end function ufo_vars_getindex

! ------------------------------------------------------------------------------

integer function ufo_vars_nvars(self) 
implicit none
type(ufo_vars), intent(in) :: self

ufo_vars_nvars = self%nv

end function ufo_vars_nvars

! ------------------------------------------------------------------------------

function ufo_vars_vnames(self) 
implicit none
type(ufo_vars), intent(in) :: self

character(len=MAXVARLEN), dimension(self%nv) :: ufo_vars_vnames

ufo_vars_vnames(1:self%nv) = self%fldnames

end function ufo_vars_vnames

! ------------------------------------------------------------------------------

end module ufo_vars_mod<|MERGE_RESOLUTION|>--- conflicted
+++ resolved
@@ -93,7 +93,6 @@
 CHARACTER(len=MAXVARLEN), DIMENSION(n_aerosols_other), PUBLIC :: var_aerosols_other = [&
      &"other                                                   "]
 
-<<<<<<< HEAD
 character(len=MAXVARLEN), public :: var_seaicefrac    = "sea_ice_category_area_fraction"
 character(len=MAXVARLEN), public :: var_seaicethick   = "sea_ice_category_thickness"
 character(len=MAXVARLEN), public :: var_abs_topo      = "sea_surface_height_above_geoid"
@@ -104,17 +103,6 @@
 character(len=MAXVARLEN), public :: var_ocn_salt      = "sea_water_salinity"
 character(len=MAXVARLEN), public :: var_ocn_lay_thick = "sea_water_cell_thickness"
 character(len=MAXVARLEN), public :: var_ocn_sst       = "sea_surface_temperature"
-=======
-character(len=MAXVARLEN), public, parameter :: var_seaicefrac    = "sea_ice_category_area_fraction"
-character(len=MAXVARLEN), public, parameter :: var_seaicethick   = "sea_ice_category_thickness"
-character(len=MAXVARLEN), public, parameter :: var_abs_topo      = "sea_surface_height_above_geoid"
-character(len=MAXVARLEN), public, parameter :: var_ocn_pot_temp  = "sea_water_potential_temperature"
-character(len=MAXVARLEN), public, parameter :: var_ocn_con_temp  = "sea_water_conservative_temperature"
-character(len=MAXVARLEN), public, parameter :: var_ocn_abs_salt  = "sea_water_absolute_salinity"
-character(len=MAXVARLEN), public, parameter :: var_ocn_salt      = "sea_water_practical_salinity"
-character(len=MAXVARLEN), public, parameter :: var_ocn_lay_thick = "sea_water_cell_thickness"
-character(len=MAXVARLEN), public, parameter :: var_ocn_sst       = "sea_surface_temperature"
->>>>>>> 6db69e66
 
 ! ------------------------------------------------------------------------------
 
