# (C) Copyright 2017-2018 UCAR.
#
# This software is licensed under the terms of the Apache Licence Version 2.0
# which can be obtained at http://www.apache.org/licenses/LICENSE-2.0.

# macro to create a symlink from src to dst
function(CREATE_SYMLINK src dst)
    foreach (FILENAME ${ARGN})
        execute_process( COMMAND ${CMAKE_COMMAND} -E create_symlink
            ${src}/${FILENAME}
            ${dst}/${FILENAME} )
        endforeach(FILENAME)
endfunction(CREATE_SYMLINK)

# macro to create a symlink from src to dst with just filename
function(CREATE_SYMLINK_FILENAME src dst)
    foreach (FILENAME ${ARGN})
        get_filename_component(filename ${FILENAME} NAME )
        execute_process( COMMAND ${CMAKE_COMMAND} -E create_symlink
            ${src}/${FILENAME}
            ${dst}/${filename} )
        endforeach(FILENAME)
endfunction(CREATE_SYMLINK_FILENAME)

# Create Data directory for test input config and symlink all files
list( APPEND ufo_test_input
  testinput/ufotest_atmosphere.json
  testinput/ufotest_constituents.json
  testinput/ufocrtm.json
  testinput/amsua.json
  testinput/radiosonde.json
  testinput/aircraft.json
  testinput/aod.json
  testinput/gnssroref.json
)

file(MAKE_DIRECTORY ${CMAKE_CURRENT_BINARY_DIR}/testinput)
CREATE_SYMLINK( ${CMAKE_CURRENT_SOURCE_DIR} ${CMAKE_CURRENT_BINARY_DIR} ${ufo_test_input} )

# Add files to cmake resources
ecbuild_add_resources( TARGET ufo_test_scripts
                       SOURCES_PACK
                       ${ufo_test_input}
                     )

# Create Data directory for test data and symlink files
list( APPEND ufo_test_data
  amsua_n19_obs.nc4
  amsua_n19_geovals.nc4
  diag_t_01_wprofiles.nc4
  aircraft_geovals.nc4
  diag_viirs_ges.2015081000_dbl_subset.nc4
  vars_ges.2015081000_dbl_subset.nc4
  gnssro_ref_geovals.nc4
)

file(MAKE_DIRECTORY ${CMAKE_CURRENT_BINARY_DIR}/Data)
CREATE_SYMLINK( ${CMAKE_CURRENT_SOURCE_DIR}/testinput ${CMAKE_CURRENT_BINARY_DIR}/Data ${ufo_test_data} )

# Add marine test data
if( ${GSW_FOUND} )

    list( APPEND ufo_marine_test_input
      testinput/ufotest_marine.yml
      testinput/tprof.yml
      testinput/adt.yml      
      testinput/seaice.yml
      testinput/sea_surface_temp.yml
    )

	CREATE_SYMLINK( ${CMAKE_CURRENT_SOURCE_DIR} ${CMAKE_CURRENT_BINARY_DIR} ${ufo_marine_test_input} )

    ecbuild_add_resources( TARGET ufo_marine_test_scripts
                           SOURCES_PACK
                           ${ufo_marine_test_input}
                         )

    list( APPEND ufo_marine_test_data
      marineobs/t0n156e_dy.nc
      marineobs/t0n156e_dy_geovals.nc
      marineobs/Jason-3-2018-04-15.nc
      marineobs/Jason-3-2018-04-15_geovals.nc      
      marineobs/seaice_obs-2018-04-15.nc
      marineobs/seaice_obs-2018-04-15_geovals.nc
      marineobs/cryosat2-2018-04-15.nc
      marineobs/cryosat2-2018-04-15_geovals.nc      
      marineobs/sst_obs-2018-04-15.nc
      marineobs/sst_obs-2018-04-15_geovals.nc      
    )

	CREATE_SYMLINK_FILENAME( ${CMAKE_CURRENT_SOURCE_DIR}/testinput
                             ${CMAKE_CURRENT_BINARY_DIR}/Data
                             ${ufo_marine_test_data} )

endif( ${GSW_FOUND} )

#####################################################################

ecbuild_add_test( TARGET  test_ufo_geovals_atmosphere
                  BOOST
                  SOURCES mains/TestGeoVaLs.cc
                  ARGS    "testinput/ufotest_atmosphere.json"
                  LIBS    ufo )

ecbuild_add_test( TARGET  test_ufo_geovals_constituents
                  BOOST
                  SOURCES mains/TestGeoVaLs.cc
                  ARGS    "testinput/ufotest_constituents.json"
                  LIBS    ufo )

ecbuild_add_test( TARGET  test_ufo_amsua
                  BOOST
                  SOURCES mains/TestObsOperator.cc
                  ARGS    "testinput/amsua.json"
                  LIBS    ufo )

ecbuild_add_test( TARGET  test_ufo_radiosonde
                  BOOST
                  MPI     6
                  SOURCES mains/TestObsOperator.cc
                  ARGS    "testinput/radiosonde.json"
                  LIBS    ufo )

ecbuild_add_test( TARGET  test_ufo_obsop_rsonde_tlad
                  BOOST
                  SOURCES mains/TestObsOperatorTLAD.cc
                  ARGS    "testinput/radiosonde.json"
                  LIBS    ufo )

ecbuild_add_test( TARGET  test_ufo_aircraft
                  BOOST
                  MPI     6
                  SOURCES mains/TestObsOperator.cc
                  ARGS    "testinput/aircraft.json"
                  LIBS    ufo )

<<<<<<< HEAD
ecbuild_add_test( TARGET  test_ufo_obsop_aircraft_tlad
                  BOOST
                  SOURCES mains/TestObsOperatorTLAD.cc
                  ARGS    "testinput/aircraft.json"
=======
ecbuild_add_test( TARGET  test_ufo_obsop_gnssroRef_opr
                  BOOST
                  SOURCES mains/TestObsOperator.cc
                  ARGS    "testinput/gnssroref.json"
                  LIBS    ufo )

ecbuild_add_test( TARGET  test_ufo_obsop_gnssroRef_tlad
                  BOOST
                  SOURCES mains/TestObsOperatorTLAD.cc
                  ARGS    "testinput/gnssroref.json"
>>>>>>> 6bac0636
                  LIBS    ufo )

# Marine UFO tests
if( ${GSW_FOUND} )

    ecbuild_add_test( TARGET  test_ufo_geovals_marine
                      BOOST
                      SOURCES mains/TestGeoVaLs.cc
                      ARGS    "testinput/ufotest_marine.yml"
                      LIBS    ufo )

    ecbuild_add_test( TARGET  test_ufo_insitutemperature
                      BOOST
                      SOURCES mains/TestObsOperator.cc
                      ARGS    "testinput/tprof.yml"
                      LIBS    ufo )

    ecbuild_add_test( TARGET  test_ufo_insitutemperature_tlad
                      BOOST
                      SOURCES mains/TestObsOperatorTLAD.cc
                      ARGS    "testinput/tprof.yml"
                      LIBS    ufo )

    ecbuild_add_test( TARGET  test_ufo_seaice
                      BOOST
                      SOURCES mains/TestObsOperator.cc
                      ARGS    "testinput/seaice.yml"
                      LIBS    ufo )

    ecbuild_add_test( TARGET  test_ufo_obsop_seaice_tlad
                      BOOST
                      SOURCES mains/TestObsOperatorTLAD.cc
                      ARGS    "testinput/seaice.yml"
                      LIBS    ufo )

    ecbuild_add_test( TARGET  test_ufo_sst
                      BOOST
                      SOURCES mains/TestObsOperator.cc
                      ARGS    "testinput/sea_surface_temp.yml"
                      LIBS    ufo )

    ecbuild_add_test( TARGET  test_ufo_obsop_sst_tlad
                      BOOST
                      SOURCES mains/TestObsOperatorTLAD.cc
                      ARGS    "testinput/sea_surface_temp.yml"
                      LIBS    ufo )

    ecbuild_add_test( TARGET  test_ufo_adt
                      BOOST
                      SOURCES mains/TestObsOperator.cc
                      ARGS    "testinput/adt.yml"
                      LIBS    ufo )

    ecbuild_add_test( TARGET  test_ufo_obsop_adt_tlad
                      BOOST
                      SOURCES mains/TestObsOperatorTLAD.cc
                      ARGS    "testinput/adt.yml"
                      LIBS    ufo )		      

endif( ${GSW_FOUND} )

ecbuild_add_test( TARGET  test_ufo_aod
                  BOOST
                  SOURCES mains/TestObsOperator.cc
                  ARGS    "testinput/aod.json"
                  LIBS    ufo )

#ecbuild_add_test( TARGET  test_ufo_obscheck
#                  BOOST
#                  SOURCES mains/TestObsCheck.cc
#                  ARGS    "testinput/ufotest.json"
#                  LIBS    ufo )

#####################################################################
# Files for CRTM tests
#####################################################################

list( APPEND crtm_test_input
AerosolCoeff/Little_Endian/AerosolCoeff.bin
CloudCoeff/Little_Endian/CloudCoeff.bin
EmisCoeff/MW_Water/Little_Endian/FASTEM6.MWwater.EmisCoeff.bin
EmisCoeff/IR_Ice/SEcategory/Little_Endian/NPOESS.IRice.EmisCoeff.bin
EmisCoeff/IR_Land/SEcategory/Little_Endian/NPOESS.IRland.EmisCoeff.bin
EmisCoeff/IR_Snow/SEcategory/Little_Endian/NPOESS.IRsnow.EmisCoeff.bin
EmisCoeff/VIS_Ice/SEcategory/Little_Endian/NPOESS.VISice.EmisCoeff.bin
EmisCoeff/VIS_Land/SEcategory/Little_Endian/NPOESS.VISland.EmisCoeff.bin
EmisCoeff/VIS_Snow/SEcategory/Little_Endian/NPOESS.VISsnow.EmisCoeff.bin
EmisCoeff/VIS_Water/SEcategory/Little_Endian/NPOESS.VISwater.EmisCoeff.bin
EmisCoeff/IR_Water/Little_Endian/Nalli.IRwater.EmisCoeff.bin
EmisCoeff/IR_Land/SEcategory/Little_Endian/USGS.IRland.EmisCoeff.bin
EmisCoeff/VIS_Land/SEcategory/Little_Endian/USGS.VISland.EmisCoeff.bin
SpcCoeff/Little_Endian/amsua_n19.SpcCoeff.bin
TauCoeff/ODPS/Little_Endian/amsua_n19.TauCoeff.bin
SpcCoeff/Little_Endian/v.viirs-m_npp.SpcCoeff.bin
TauCoeff/ODAS/Little_Endian/v.viirs-m_npp.TauCoeff.bin
)

# Symlink all CRTM files
CREATE_SYMLINK_FILENAME( ${crtm_SOURCE_DIR}/fix
                         ${CMAKE_CURRENT_BINARY_DIR}/Data
                         ${crtm_test_input} )<|MERGE_RESOLUTION|>--- conflicted
+++ resolved
@@ -134,12 +134,6 @@
                   ARGS    "testinput/aircraft.json"
                   LIBS    ufo )
 
-<<<<<<< HEAD
-ecbuild_add_test( TARGET  test_ufo_obsop_aircraft_tlad
-                  BOOST
-                  SOURCES mains/TestObsOperatorTLAD.cc
-                  ARGS    "testinput/aircraft.json"
-=======
 ecbuild_add_test( TARGET  test_ufo_obsop_gnssroRef_opr
                   BOOST
                   SOURCES mains/TestObsOperator.cc
@@ -150,7 +144,6 @@
                   BOOST
                   SOURCES mains/TestObsOperatorTLAD.cc
                   ARGS    "testinput/gnssroref.json"
->>>>>>> 6bac0636
                   LIBS    ufo )
 
 # Marine UFO tests
