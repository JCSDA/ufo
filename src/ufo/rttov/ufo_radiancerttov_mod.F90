! (C) Copyright 2017-2018 UCAR
!
! This software is licensed under the terms of the Apache Licence Version 2.0
! which can be obtained at http://www.apache.org/licenses/LICENSE-2.0.

!> Fortran module for radiancerttov observation operator

module ufo_radiancerttov_mod

  use fckit_configuration_module, only: fckit_configuration
  use fckit_log_module, only : fckit_log
  use iso_c_binding
  use kinds
  use missing_values_mod

  use obsspace_mod

  use ufo_geovals_mod, only: ufo_geovals, ufo_geoval, ufo_geovals_get_var
  use ufo_vars_mod
  use ufo_radiancerttov_utils_mod

  use rttov_types
  use rttov_const, only : errorstatus_success
  use rttov_unix_env

  implicit none
  private

  !> Fortran derived type for the observation type
  type, public :: ufo_radiancerttov
    private
    character(len=MAXVARLEN), public, allocatable :: varin(:)  ! variables requested from the model
    integer, allocatable                          :: channels(:)
    type(rttov_conf)                              :: conf
    type(ufo_rttov_io)                            :: RTProf
  contains
    procedure :: setup  => ufo_radiancerttov_setup
    procedure :: delete => ufo_radiancerttov_delete
    procedure :: simobs => ufo_radiancerttov_simobs
  end type ufo_radiancerttov

contains

  ! ------------------------------------------------------------------------------
  subroutine ufo_radiancerttov_setup(self, f_confOper, channels)

<<<<<<< HEAD
! Local variables
type(fckit_configuration) :: f_confOpts

! Setup conf
call f_conf % get_or_die("ObsOptions", f_confOpts)
call rttov_conf_setup(self % conf, f_confOpts)
=======
    implicit none
    class(ufo_radiancerttov), intent(inout) :: self
    type(fckit_configuration), intent(in)   :: f_confOper
    integer(c_int),            intent(in)   :: channels(:)  !List of channels to use
>>>>>>> 52cf0e08

    type(fckit_configuration)               :: f_confOpts ! RTcontrol
    integer                                 :: ind, jspec

    call f_confOper % get_or_die("obs options",f_confOpts)

    call rttov_conf_setup(self % conf,f_confOpts,f_confOper)

    if ( ufo_vars_getindex(self%conf%Absorbers, var_mixr) < 1 .and. &
      ufo_vars_getindex(self%conf%Absorbers, var_q)    < 1 ) then
      write(message,*) 'ufo_radiancerttov_setup error: H2O must be included in RTTOV Absorbers'
      call abor1_ftn(message)
    end if

<<<<<<< HEAD
! ------------------------------------------------------------------------------
SUBROUTINE ufo_radiancerttov_simobs(self, geovals, hofx, obss, channels, ob_info)

use fckit_log_module, only : fckit_log
use ufo_rttovonedvarcheck_ob_mod

implicit none
class(ufo_radiancerttov),    intent(in) :: self
type(ufo_geovals),           intent(in) :: geovals
real(c_double),              intent(inout) :: hofx(:)
type(c_ptr), value,          intent(in) :: obss
integer(c_int),              intent(in) :: channels(:)  ! List of channels to use
type(ufo_rttovonedvarcheck_ob), optional, intent(in) :: ob_info  ! Used for onedvarcheck 
=======
    nvars_in = size(varin_default) + self%conf%ngas

    allocate(self%varin(nvars_in))
    self%varin(1:size(varin_default)) = varin_default
    ind = size(varin_default) + 1

    !Use list of Absorbers from conf
    do jspec = 1, self%conf%ngas
      self%varin(ind) = self%conf%Absorbers(jspec)
      ind = ind + 1
    end do
>>>>>>> 52cf0e08

    ! save channels
    allocate(self%channels(size(channels)))
    self%channels(:) = channels(:)

    write(message,'(A, 2I6)') 'Finished setting up rttov'
    call fckit_log%info(message)

  end subroutine ufo_radiancerttov_setup

  ! ------------------------------------------------------------------------------
  subroutine ufo_radiancerttov_delete(self)
    implicit none
    class(ufo_radiancerttov), intent(inout) :: self

    call rttov_conf_delete(self%conf)

  end subroutine ufo_radiancerttov_delete

  ! ------------------------------------------------------------------------------
  subroutine ufo_radiancerttov_simobs(self, geovals, obss, nvars, nlocs, hofx, hofxdiags)
    use fckit_mpi_module,   only: fckit_mpi_comm

    implicit none

    class(ufo_radiancerttov), intent(inout) :: self
    type(ufo_geovals),        intent(in)    :: geovals
    type(c_ptr), value,       intent(in)    :: obss
    integer,                  intent(in)    :: nvars, nlocs

    real(c_double),        intent(inout)    :: hofx(nvars,nlocs)
    type(ufo_geovals),     intent(inout)    :: hofxdiags    !non-h(x) diagnostics

    real(c_double)                          :: missing
    type(fckit_mpi_comm)                    :: f_comm

<<<<<<< HEAD
nchan_max_sim = 40000 ! Maximum number of channels to pass to RTTOV to simulate

if( .NOT. config_rttov % rttov_is_setup) then
  asw = 1
  call config_rttov % setup(self % conf, asw)
else
  write(*,*) "Config rttov already setup"
end if
=======
    ! Local Variables
    character(*), parameter                 :: ROUTINE_NAME = 'ufo_radiancerttov_simobs'
    type(ufo_geoval), pointer               :: temp

    integer                                 :: nprofiles
    integer(kind=jpim)                      :: errorstatus              ! Return error status of RTTOV subroutine calls
>>>>>>> 52cf0e08

    integer                                 :: i_inst, nlevels, nchan_total, ichan, iprof, prof
    integer                                 :: nprof_sim, nprof_max_sim
    integer                                 :: prof_start, prof_end

    logical                                 :: jacobian_needed
    logical, allocatable                    :: skip_profiles(:)

    logical                                 :: obs_info

    logical                                 :: layer_quantities

    include 'rttov_direct.interface'
    include 'rttov_k.interface'
    include 'rttov_print_profile.interface'
    include 'rttov_user_profile_checkinput.interface'

    !DAR: What is this?
    call obsspace_get_comm(obss, f_comm)

    ! Get number of profile and layers from geovals
    ! ---------------------------------------------

    nprofiles = geovals % nlocs
    if (ufo_vars_getindex(geovals%variables, var_ts) > 0) then
      call ufo_geovals_get_var(geovals, var_ts, temp)
      nlevels = temp % nval
      layer_quantities = .false.
    endif

    nullify(temp)

    missing = missing_value(missing)
    hofx    = missing

    errorstatus = 0_jpim
    nchan_total = 0

    !DARFIX: This isn't ideal because it's not going to work for multiple instruments but we'll deal with that later
    nchan_inst = size(self % channels)

    !! Parse hofxdiags%variables into independent/dependent variables and channel
    !! assumed formats:
    ! Note this sets jacobian_needed
    !!   jacobian var -->     <ystr>_jacobian_<xstr>_<chstr>
    !!   non-jacobian var --> <ystr>_<chstr>
   call parse_hofxdiags(hofxdiags, jacobian_needed) 

    Sensor_Loop:do i_inst = 1, self % conf % nSensors

      ! Ensure the options and coefficients are consistent
      call rttov_user_options_checkinput(errorstatus, self % conf % rttov_opts, &
        self % conf % rttov_coef_array(i_inst))

      if (errorstatus /= errorstatus_success) then
        write(message,'(A, I6)') 'after rttov_user_options_checkinput: error = ',&
          errorstatus
        call fckit_log%info(message)
      end if

      ! keep journal of which profiles have no obs data these will be skipped
      allocate(Skip_Profiles(nprofiles))
      Skip_Profiles(:) = .false.
      call ufo_rttov_skip_profiles(nProfiles,nchan_inst,self%channels,obss,Skip_Profiles)

      ! Determine the total number of radiances to simulate (nchan_sim).
      ! In this example we simulate all specified channels for each profile, but
      ! in general one can simulate a different number of channels for each profile.

      nprof_max_sim = self % conf % nchan_max_sim / nchan_inst
      nprof_sim = min(nprof_max_sim, nprofiles)

      prof_start = 1
      prof_end = nprofiles

      !DARFIX should actually be packed count of skip_profiles * SIZE(channels)
      nprof_sim = min(nprof_sim, prof_end - prof_start + 1)
      nchan_sim = nprof_sim * size(self%channels)

      ! --------------------------------------------------------------------------
      ! Allocate RTTOV input and output structures
      ! --------------------------------------------------------------------------
      if (.not. jacobian_needed) then
        ! allocate RTTOV resources
        call self % RTprof % alloc(errorstatus, self % conf, nprof_sim, nchan_sim, nlevels, init=.true., asw=1)
      else
        call self % RTprof % alloc(errorstatus, self % conf, nprof_sim, nchan_sim, nlevels, init=.true., asw=2)
      endif

      self % RTProf % profiles(:) % skin % surftype = -1_jpim

      do while (prof_start <= prof_end)
        self % RTprof % chanprof(:) % prof = 0 
        self % RTprof % chanprof(:) % chan = 0 

        nchan_sim = 0_jpim
        nprof_sim = min(nprof_sim, prof_end - prof_start + 1)

        ! --------------------------------------------------------------------------
        ! Build the list of profile/channel indices in chanprof
        ! --------------------------------------------------------------------------

        do iprof = 1, min(nprof_sim, prof_end - prof_start + 1)
          if(.not. Skip_Profiles(prof_start + iprof - 1)) then
            do ichan = 1, nchan_inst

              nchan_sim = nchan_sim + 1_jpim
              self % RTprof % chanprof(nchan_sim) % prof = iprof
              self % RTprof % chanprof(nchan_sim) % chan = self % channels(ichan)
            end do
          else
            if (debug) write(*,*) 'skipping ', iprof, prof_start + iprof - 1
          end if
        end do

        !Assign the data from the GeoVaLs
        !--------------------------------
        
        obs_info = .false. ! this will be replaced by an optional structure coming from 1DVar
        if(obs_info) then
          call load_atm_data_rttov(geovals,obss,self % RTprof % profiles,prof_start,self % conf,layer_quantities,obs_info=obs_info)
          call load_geom_data_rttov(obss,self % RTprof % profiles,prof_start,obs_info=obs_info)
        else
          call load_atm_data_rttov(geovals,obss,self % RTprof % profiles,prof_start,self%conf,layer_quantities)
          call load_geom_data_rttov(obss,self % RTprof % profiles,prof_start)
        end if

        ! --------------------------------------------------------------------------
        ! Set surface emissivity
        ! --------------------------------------------------------------------------

        call self % RTProf % init_emissivity(self % conf)

        if(self % conf % RTTOV_profile_checkinput) then
          if (self % conf % inspect > 0) then
            call rttov_print_profile(self % RTprof % profiles(self % conf % inspect))
          endif

          ! no error checking, could check multiple profiles in loop but what would be the point
          call rttov_user_profile_checkinput(rttov_errorstatus, &
            self % conf % rttov_opts, &
            self % conf % rttov_coef_array(i_inst), &
            self % RTprof % profiles(self % conf % inspect))
        endif


        ! --------------------------------------------------------------------------
        ! Call RTTOV model
        ! --------------------------------------------------------------------------

        if (jacobian_needed) then

          call rttov_k(                              &
            errorstatus,                             &! out   error flag
            self % RTProf % chanprof(nchan_total + 1:nchan_total + nchan_sim), &! in LOCAL channel and profile index structure
            self % conf % rttov_opts,                     &! in    options structure
            self % RTProf % profiles,                                &! in    profile array
            self % RTProf % profiles_k(nchan_total + 1 : nchan_total + nchan_sim), &! in    profile array
            self % conf % rttov_coef_array(i_inst), &! in    coefficients structure
            self % RTProf % transmission,                            &! inout computed transmittances
            self % RTProf % transmission_k,                          &! inout computed transmittances
            self % RTProf % radiance,                                &! inout computed radiances
            self % RTProf % radiance_k,                              &! inout computed radiances
            calcemis    = self % RTProf % calcemis,                  &! in    flag for internal emissivity calcs
            emissivity  = self % RTProf % emissivity,                &!, &! inout input/output emissivities per channel
            emissivity_k = self % RTProf % emissivity_k)!,           &! inout input/output emissivities per channel      

          if ( errorstatus /= errorstatus_success ) then
            write(message,'(A, 2I6)') 'after rttov_k: error ', errorstatus, i_inst
            call abor1_ftn(message)
          end if

        else
          call rttov_direct(                         &
            errorstatus,                             &! out   error flag
            self % RTprof % chanprof(1:nchan_sim),        &! in    channel and profile index structure
            self % conf % rttov_opts,                     &! in    options structure
            self % RTProf % profiles(1:nprof_sim),                                &! in    profile array
            self % conf % rttov_coef_array(i_inst), &! in    coefficients structure
            self % RTProf % transmission,                            &! inout computed transmittances
            self % RTProf % radiance,                                &! inout computed radiances
            calcemis    = self % RTProf % calcemis(1:nchan_sim),                  &! in    flag for internal emissivity calcs
            emissivity  = self % RTProf % emissivity(1:nchan_sim))!,              &! inout input/output emissivities per channel

          if ( errorstatus /= errorstatus_success ) then
            write(message,'(A, 2I6)') 'after rttov_direct: error ', errorstatus, i_inst
            call abor1_ftn(message)
          end if
        endif ! jacobian_needed

        !DARFIX: This should be available only when debugging
        ! Write out progress through batch
        if (debug) write(*,'(A1, i0, A, i0)',ADVANCE="NO") achar(13), prof_start+nprof_sim-1, ' locations processed out of ', geovals%nlocs

        ! Put simulated brightness temperature into hofx
        ! ----------------------------------------------
        do ichan=1, nchan_sim, size(self%channels)
          prof = self % RTProf % chanprof(ichan)%prof
          hofx(1:size(self%channels),prof_start + prof - 1) = self % RTprof % radiance % bt(ichan:ichan+size(self%channels)-1)
        enddo

        ! Put simulated diagnostics into hofxdiags
        ! ----------------------------------------------
        if(hofxdiags%nvar > 0) call populate_hofxdiags(self % RTProf, self % RTProf % chanprof, hofxdiags)

        nchan_total = nchan_total + nchan_sim
        prof_start = prof_start + nprof_sim

      end do

<<<<<<< HEAD
    ! --------------------------------------------------------------------------
    ! 6. Specify surface emissivity and reflectance
    ! --------------------------------------------------------------------------

    ! In this example we have no values for input emissivities
    emissivity(:) % emis_in = 0._jprb

    ! Calculate emissivity within RTTOV where the input emissivity value is
    ! zero or less (all channels in this case)
    calcemis(:) = (emissivity(:) % emis_in <= 0._jprb)

    !Assign the data from the GeoVaLs
    !--------------------------------
    if (present(ob_info)) then
      call load_atm_data_rttov(geovals,obss,profiles,prof_start,ob_info=ob_info)
      call load_geom_data_rttov(obss,profiles,prof_start,ob_info=ob_info)
      emissivity(:) % emis_in = ob_info % emiss(:)
      calcemis(:) = ob_info % calc_emiss(:)
    else
      call load_atm_data_rttov(geovals,obss,profiles,prof_start)
      call load_geom_data_rttov(obss,profiles,prof_start)
    end if

    call rttov_user_profile_checkinput(rttov_errorstatus, &
      config_rttov % opts, &
      config_rttov % rttov_coef_array(i_inst), &
      profiles(1))

    call rttov_print_profile(profiles(1))

    ! --------------------------------------------------------------------------
    ! 7. Call RTTOV forward model
    ! --------------------------------------------------------------------------
    call rttov_direct(                         &
      errorstatus,                             &! out   error flag
      chanprof,                                &! in    channel and profile index structure
      config_rttov % opts,                     &! in    options structure
      profiles,                                &! in    profile array
      config_rttov % rttov_coef_array(i_inst), &! in    coefficients structure
      transmission,                            &! inout computed transmittances
      radiance,                                &! inout computed radiances
      calcemis    = calcemis,                  &! in    flag for internal emissivity calcs
      emissivity  = emissivity)!,              &! inout input/output emissivities per channel

    if ( errorstatus /= errorstatus_success ) then
      write(message,'(A, 2I6)') 'after rttov_direct: error ', errorstatus, i_inst
      call fckit_log%info(message)
    end if
=======
      ! Deallocate structures for rttov_direct
>>>>>>> 52cf0e08

      call self % RTprof % alloc(errorstatus, self % conf, nprof_sim, nchan_sim, nlevels, asw=0)

      if (errorstatus /= errorstatus_success) then
        write(message,'(A, 2I6)') &
          'after rttov_alloc_direct (deallocation): errorstatus, i_inst =', &
          errorstatus, i_inst
        call abor1_ftn(message)
      end if

    end do Sensor_Loop
    write(*,*)

  end subroutine ufo_radiancerttov_simobs

  ! ------------------------------------------------------------------------------

end module ufo_radiancerttov_mod<|MERGE_RESOLUTION|>--- conflicted
+++ resolved
@@ -44,19 +44,10 @@
   ! ------------------------------------------------------------------------------
   subroutine ufo_radiancerttov_setup(self, f_confOper, channels)
 
-<<<<<<< HEAD
-! Local variables
-type(fckit_configuration) :: f_confOpts
-
-! Setup conf
-call f_conf % get_or_die("ObsOptions", f_confOpts)
-call rttov_conf_setup(self % conf, f_confOpts)
-=======
     implicit none
     class(ufo_radiancerttov), intent(inout) :: self
     type(fckit_configuration), intent(in)   :: f_confOper
     integer(c_int),            intent(in)   :: channels(:)  !List of channels to use
->>>>>>> 52cf0e08
 
     type(fckit_configuration)               :: f_confOpts ! RTcontrol
     integer                                 :: ind, jspec
@@ -71,21 +62,6 @@
       call abor1_ftn(message)
     end if
 
-<<<<<<< HEAD
-! ------------------------------------------------------------------------------
-SUBROUTINE ufo_radiancerttov_simobs(self, geovals, hofx, obss, channels, ob_info)
-
-use fckit_log_module, only : fckit_log
-use ufo_rttovonedvarcheck_ob_mod
-
-implicit none
-class(ufo_radiancerttov),    intent(in) :: self
-type(ufo_geovals),           intent(in) :: geovals
-real(c_double),              intent(inout) :: hofx(:)
-type(c_ptr), value,          intent(in) :: obss
-integer(c_int),              intent(in) :: channels(:)  ! List of channels to use
-type(ufo_rttovonedvarcheck_ob), optional, intent(in) :: ob_info  ! Used for onedvarcheck 
-=======
     nvars_in = size(varin_default) + self%conf%ngas
 
     allocate(self%varin(nvars_in))
@@ -97,7 +73,6 @@
       self%varin(ind) = self%conf%Absorbers(jspec)
       ind = ind + 1
     end do
->>>>>>> 52cf0e08
 
     ! save channels
     allocate(self%channels(size(channels)))
@@ -118,8 +93,10 @@
   end subroutine ufo_radiancerttov_delete
 
   ! ------------------------------------------------------------------------------
-  subroutine ufo_radiancerttov_simobs(self, geovals, obss, nvars, nlocs, hofx, hofxdiags)
+  subroutine ufo_radiancerttov_simobs(self, geovals, obss, nvars, nlocs, &
+                                      hofx, hofxdiags, ob_info)
     use fckit_mpi_module,   only: fckit_mpi_comm
+    use ufo_rttovonedvarcheck_ob_mod
 
     implicit none
 
@@ -130,27 +107,17 @@
 
     real(c_double),        intent(inout)    :: hofx(nvars,nlocs)
     type(ufo_geovals),     intent(inout)    :: hofxdiags    !non-h(x) diagnostics
+    type(ufo_rttovonedvarcheck_ob), optional, intent(inout) :: ob_info
 
     real(c_double)                          :: missing
     type(fckit_mpi_comm)                    :: f_comm
 
-<<<<<<< HEAD
-nchan_max_sim = 40000 ! Maximum number of channels to pass to RTTOV to simulate
-
-if( .NOT. config_rttov % rttov_is_setup) then
-  asw = 1
-  call config_rttov % setup(self % conf, asw)
-else
-  write(*,*) "Config rttov already setup"
-end if
-=======
     ! Local Variables
     character(*), parameter                 :: ROUTINE_NAME = 'ufo_radiancerttov_simobs'
     type(ufo_geoval), pointer               :: temp
 
     integer                                 :: nprofiles
     integer(kind=jpim)                      :: errorstatus              ! Return error status of RTTOV subroutine calls
->>>>>>> 52cf0e08
 
     integer                                 :: i_inst, nlevels, nchan_total, ichan, iprof, prof
     integer                                 :: nprof_sim, nprof_max_sim
@@ -158,8 +125,6 @@
 
     logical                                 :: jacobian_needed
     logical, allocatable                    :: skip_profiles(:)
-
-    logical                                 :: obs_info
 
     logical                                 :: layer_quantities
 
@@ -168,10 +133,12 @@
     include 'rttov_print_profile.interface'
     include 'rttov_user_profile_checkinput.interface'
 
+    write(*,*) "Starting simobs"
+
     !DAR: What is this?
     call obsspace_get_comm(obss, f_comm)
 
-    ! Get number of profile and layers from geovals
+    write(*,*) "Get number of profile and layers from geovals"
     ! ---------------------------------------------
 
     nprofiles = geovals % nlocs
@@ -189,7 +156,7 @@
     errorstatus = 0_jpim
     nchan_total = 0
 
-    !DARFIX: This isn't ideal because it's not going to work for multiple instruments but we'll deal with that later
+    write(*,*) "!DARFIX: This isn't ideal because it's not going to work for multiple instruments but we'll deal with that later"
     nchan_inst = size(self % channels)
 
     !! Parse hofxdiags%variables into independent/dependent variables and channel
@@ -197,11 +164,11 @@
     ! Note this sets jacobian_needed
     !!   jacobian var -->     <ystr>_jacobian_<xstr>_<chstr>
     !!   non-jacobian var --> <ystr>_<chstr>
-   call parse_hofxdiags(hofxdiags, jacobian_needed) 
+    call parse_hofxdiags(hofxdiags, jacobian_needed) 
 
     Sensor_Loop:do i_inst = 1, self % conf % nSensors
 
-      ! Ensure the options and coefficients are consistent
+      write(*,*) "! Ensure the options and coefficients are consistent"
       call rttov_user_options_checkinput(errorstatus, self % conf % rttov_opts, &
         self % conf % rttov_coef_array(i_inst))
 
@@ -211,12 +178,16 @@
         call fckit_log%info(message)
       end if
 
-      ! keep journal of which profiles have no obs data these will be skipped
       allocate(Skip_Profiles(nprofiles))
-      Skip_Profiles(:) = .false.
-      call ufo_rttov_skip_profiles(nProfiles,nchan_inst,self%channels,obss,Skip_Profiles)
-
-      ! Determine the total number of radiances to simulate (nchan_sim).
+      if (present(ob_info)) then
+        Skip_Profiles(:) = .false.
+      else
+        write(*,*) "! keep journal of which profiles have no obs data these will be skipped"
+        Skip_Profiles(:) = .false.
+        call ufo_rttov_skip_profiles(nProfiles,nchan_inst,self%channels,obss,Skip_Profiles)
+      end if
+
+      write(*,*) "! Determine the total number of radiances to simulate (nchan_sim)."
       ! In this example we simulate all specified channels for each profile, but
       ! in general one can simulate a different number of channels for each profile.
 
@@ -226,12 +197,12 @@
       prof_start = 1
       prof_end = nprofiles
 
-      !DARFIX should actually be packed count of skip_profiles * SIZE(channels)
+      write(*,*) "!DARFIX should actually be packed count of skip_profiles * SIZE(channels)"
       nprof_sim = min(nprof_sim, prof_end - prof_start + 1)
       nchan_sim = nprof_sim * size(self%channels)
 
       ! --------------------------------------------------------------------------
-      ! Allocate RTTOV input and output structures
+      write(*,*) "! Allocate RTTOV input and output structures"
       ! --------------------------------------------------------------------------
       if (.not. jacobian_needed) then
         ! allocate RTTOV resources
@@ -269,10 +240,9 @@
         !Assign the data from the GeoVaLs
         !--------------------------------
         
-        obs_info = .false. ! this will be replaced by an optional structure coming from 1DVar
-        if(obs_info) then
-          call load_atm_data_rttov(geovals,obss,self % RTprof % profiles,prof_start,self % conf,layer_quantities,obs_info=obs_info)
-          call load_geom_data_rttov(obss,self % RTprof % profiles,prof_start,obs_info=obs_info)
+        if(present(ob_info)) then
+          call load_atm_data_rttov(geovals,obss,self % RTprof % profiles,prof_start,self % conf,layer_quantities,ob_info=ob_info)
+          call load_geom_data_rttov(obss,self % RTprof % profiles,prof_start,ob_info=ob_info)
         else
           call load_atm_data_rttov(geovals,obss,self % RTprof % profiles,prof_start,self%conf,layer_quantities)
           call load_geom_data_rttov(obss,self % RTprof % profiles,prof_start)
@@ -361,58 +331,7 @@
 
       end do
 
-<<<<<<< HEAD
-    ! --------------------------------------------------------------------------
-    ! 6. Specify surface emissivity and reflectance
-    ! --------------------------------------------------------------------------
-
-    ! In this example we have no values for input emissivities
-    emissivity(:) % emis_in = 0._jprb
-
-    ! Calculate emissivity within RTTOV where the input emissivity value is
-    ! zero or less (all channels in this case)
-    calcemis(:) = (emissivity(:) % emis_in <= 0._jprb)
-
-    !Assign the data from the GeoVaLs
-    !--------------------------------
-    if (present(ob_info)) then
-      call load_atm_data_rttov(geovals,obss,profiles,prof_start,ob_info=ob_info)
-      call load_geom_data_rttov(obss,profiles,prof_start,ob_info=ob_info)
-      emissivity(:) % emis_in = ob_info % emiss(:)
-      calcemis(:) = ob_info % calc_emiss(:)
-    else
-      call load_atm_data_rttov(geovals,obss,profiles,prof_start)
-      call load_geom_data_rttov(obss,profiles,prof_start)
-    end if
-
-    call rttov_user_profile_checkinput(rttov_errorstatus, &
-      config_rttov % opts, &
-      config_rttov % rttov_coef_array(i_inst), &
-      profiles(1))
-
-    call rttov_print_profile(profiles(1))
-
-    ! --------------------------------------------------------------------------
-    ! 7. Call RTTOV forward model
-    ! --------------------------------------------------------------------------
-    call rttov_direct(                         &
-      errorstatus,                             &! out   error flag
-      chanprof,                                &! in    channel and profile index structure
-      config_rttov % opts,                     &! in    options structure
-      profiles,                                &! in    profile array
-      config_rttov % rttov_coef_array(i_inst), &! in    coefficients structure
-      transmission,                            &! inout computed transmittances
-      radiance,                                &! inout computed radiances
-      calcemis    = calcemis,                  &! in    flag for internal emissivity calcs
-      emissivity  = emissivity)!,              &! inout input/output emissivities per channel
-
-    if ( errorstatus /= errorstatus_success ) then
-      write(message,'(A, 2I6)') 'after rttov_direct: error ', errorstatus, i_inst
-      call fckit_log%info(message)
-    end if
-=======
       ! Deallocate structures for rttov_direct
->>>>>>> 52cf0e08
 
       call self % RTprof % alloc(errorstatus, self % conf, nprof_sim, nchan_sim, nlevels, asw=0)
 
