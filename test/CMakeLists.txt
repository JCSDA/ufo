--- conflicted
+++ resolved
@@ -44,11 +44,8 @@
   testinput/gmi_crtm.yaml
   testinput/genericprof.yaml
   testinput/geovals.yaml
-<<<<<<< HEAD
   testinput/geos_aod.yaml
-=======
   testinput/geovals_spec.yaml
->>>>>>> d1ef2083
   testinput/gnssrobndropp1d.yaml
   testinput/gnssrobndropp2d.yaml
   testinput/gnssrobndnbam.yaml
