# (C) Copyright 2017-2018 UCAR.
#
# This software is licensed under the terms of the Apache Licence Version 2.0
# which can be obtained at http://www.apache.org/licenses/LICENSE-2.0.

# macro to create a symlink from src to dst
function(CREATE_SYMLINK src dst)
    foreach (FILENAME ${ARGN})
        execute_process( COMMAND ${CMAKE_COMMAND} -E create_symlink
            ${src}/${FILENAME}
            ${dst}/${FILENAME} )
        endforeach(FILENAME)
endfunction(CREATE_SYMLINK)

# macro to create a symlink from src to dst with just filename
function(CREATE_SYMLINK_FILENAME src dst)
    foreach (FILENAME ${ARGN})
        get_filename_component(filename ${FILENAME} NAME )
        execute_process( COMMAND ${CMAKE_COMMAND} -E create_symlink
            ${src}/${FILENAME}
            ${dst}/${filename} )
        endforeach(FILENAME)
endfunction(CREATE_SYMLINK_FILENAME)

# Create Data directory for test input config and symlink all files
list( APPEND ufo_test_input
  testinput/ufotest_atmosphere.yaml
  testinput/amsua_crtm.yaml
  testinput/hirs4_crtm.yaml
  testinput/iasi_crtm.yaml
  testinput/amsua_rttov.yaml
  testinput/mhs_crtm.yaml
  testinput/sndrd1-4_crtm.yaml
  testinput/airs_crtm.yaml
  testinput/radiosonde.yaml
  testinput/radiosonde_qc.yaml
  testinput/aircraft.yaml
  testinput/aod_crtm.yaml
  testinput/gnssroref.yaml
  testinput/gnssrobndropp1d.yaml
  testinput/gnssrobndropp2d.yaml
  testinput/channelsparser.yaml
  testinput/satwind.yaml
  testinput/qc_thinning.yaml
)

file(MAKE_DIRECTORY ${CMAKE_CURRENT_BINARY_DIR}/testinput)
CREATE_SYMLINK( ${CMAKE_CURRENT_SOURCE_DIR} ${CMAKE_CURRENT_BINARY_DIR} ${ufo_test_input} )

# Add files to cmake resources
ecbuild_add_resources( TARGET ufo_test_scripts
                       SOURCES_PACK
                       ${ufo_test_input}
                     )

# Create Data directory for test data and symlink files
list( APPEND ufo_test_data
  atmosphere/aircraft_geoval_2018041500_m.nc4
  atmosphere/aircraft_geoval_2018041500_s.nc4
  atmosphere/amsua_n19_geoval_2018041500_m.nc4
  atmosphere/amsua_n19_geoval_2018041500_s.nc4
  atmosphere/iasi_metop-a_geoval_2018041500_m.nc4
  atmosphere/mhs_n19_geoval_2018041500_m.nc4
  atmosphere/airs_aqua_geoval_2018041500_m.nc4
  atmosphere/sondes_geoval_2018041500_m.nc4
  atmosphere/sondes_geoval_2018041500_s.nc4
  atmosphere/gnssro_geoval_2018041500_s.nc4
  atmosphere/gnssro_geoval_2018041500_s_2d.nc4
  atmosphere/aod_geoval_2018041500_m.nc4
  atmosphere/aod_geoval_2018041500_s.nc4
  atmosphere/satwind_geoval_2018041500_m.nc4
  atmosphere/satwind_geoval_2018041500_s.nc4
  atmosphere/hirs4_metop-a_geoval_2018041500_m.nc4
  atmosphere/sndrd1_g15_geoval_2018041500_m.nc4
  atmosphere/sndrd2_g15_geoval_2018041500_m.nc4
  atmosphere/sndrd3_g15_geoval_2018041500_m.nc4
  atmosphere/sndrd4_g15_geoval_2018041500_m.nc4
)

file(MAKE_DIRECTORY ${CMAKE_CURRENT_BINARY_DIR}/Data)
CREATE_SYMLINK_FILENAME( ${CMAKE_CURRENT_SOURCE_DIR}/testinput ${CMAKE_CURRENT_BINARY_DIR}/Data ${ufo_test_data} )

# Add marine test data
if( ${GSW_FOUND} )

    list( APPEND ufo_marine_test_input
      testinput/ufotest_marine.yaml
      testinput/tprof.yaml
      testinput/genericprof.yaml
      testinput/adt.yaml
      testinput/seaice.yaml
      testinput/sea_surface_temp.yaml
    )

	CREATE_SYMLINK( ${CMAKE_CURRENT_SOURCE_DIR} ${CMAKE_CURRENT_BINARY_DIR} ${ufo_marine_test_input} )

    ecbuild_add_resources( TARGET ufo_marine_test_scripts
                           SOURCES_PACK
                           ${ufo_marine_test_input}
                         )

    list( APPEND ufo_marine_test_data
      marine/Jason-2-2018-04-15_geovals.nc
      marine/profile_2018-04-15_geovals.nc
      marine/cryosat2-2018-04-15_geovals.nc
      marine/icec-2018-04-15_geovals.nc
      marine/sst_obs-2018-04-15_geovals.nc
    )

	CREATE_SYMLINK_FILENAME( ${CMAKE_CURRENT_SOURCE_DIR}/testinput
                             ${CMAKE_CURRENT_BINARY_DIR}/Data
                             ${ufo_marine_test_data} )

endif( ${GSW_FOUND} )

# Add ioda obs test data
list (APPEND ioda_obs_test_data
  atmosphere/aircraft_obs_2018041500_m.nc4
  atmosphere/aircraft_obs_2018041500_s.nc4
  atmosphere/amsua_n19_obs_2018041500_m.nc4
  atmosphere/amsua_n19_obs_2018041500_s.nc4
  atmosphere/iasi_metop-a_obs_2018041500_m.nc4
  atmosphere/mhs_n19_obs_2018041500_m.nc4
  atmosphere/hirs4_metop-a_obs_2018041500_m.nc4
  atmosphere/airs_aqua_obs_2018041500_m.nc4
  atmosphere/sondes_obs_2018041500_m.nc4
  atmosphere/sondes_obs_2018041500_s.nc4
  atmosphere/gnssro_obs_2018041500_s.nc4
  atmosphere/diag_t_obs_01_wprofiles.odb
  atmosphere/diag_t_obs_01_wprofiles_odb

  atmosphere/aod_obs_2018041500_m.nc4
  atmosphere/aod_obs_2018041500_s.nc4
  atmosphere/sndrd1_g15_obs_2018041500_m.nc4
  atmosphere/sndrd2_g15_obs_2018041500_m.nc4
  atmosphere/sndrd3_g15_obs_2018041500_m.nc4
  atmosphere/sndrd4_g15_obs_2018041500_m.nc4

  atmosphere/satwind_obs_2018041500_m.nc4
  atmosphere/satwind_obs_2018041500_s.nc4

  marine/Jason-2-2018-04-15.nc
  marine/profile_2018-04-15.nc
  marine/cryosat2-2018-04-15.nc
  marine/icec-2018-04-15.nc
  marine/sst_obs-2018-04-15.nc4
  )

CREATE_SYMLINK_FILENAME( ${ioda_SOURCE_DIR}/test/testinput
                         ${CMAKE_CURRENT_BINARY_DIR}/Data
                         ${ioda_obs_test_data} )

#####################################################################

ecbuild_add_test( TARGET  test_ufo_geovals_atmosphere
                  SOURCES mains/TestGeoVaLs.cc
                  ARGS    "testinput/ufotest_atmosphere.yaml"
                  LIBS    ufo )

ecbuild_add_test( TARGET  test_ufo_locations_atmosphere
                  SOURCES mains/TestLocations.cc
                  ARGS    "testinput/ufotest_atmosphere.yaml"
                  LIBS    ufo )

ecbuild_add_test( TARGET  test_ufo_amsua_opr_crtm
                  SOURCES mains/TestObsOperator.cc
                  ARGS    "testinput/amsua_crtm.yaml"
                  LIBS    ufo )

ecbuild_add_test( TARGET  test_ufo_amsua_tlad_crtm
                  SOURCES mains/TestObsOperatorTLAD.cc
                  ARGS    "testinput/amsua_crtm.yaml"
                  LIBS    ufo )

ecbuild_add_test( TARGET  test_ufo_mhs_opr_crtm
                  SOURCES mains/TestObsOperator.cc
                  ARGS    "testinput/mhs_crtm.yaml"
                  LIBS    ufo )

ecbuild_add_test( TARGET  test_ufo_mhs_tlad_crtm
                  SOURCES mains/TestObsOperatorTLAD.cc
                  ARGS    "testinput/mhs_crtm.yaml"
                  LIBS    ufo )

<<<<<<< HEAD
ecbuild_add_test( TARGET  test_ufo_iasi_opr_crtm
                  BOOST
                  SOURCES mains/TestObsOperator.cc
                  ARGS    "testinput/iasi_crtm.yaml"
                  LIBS    ufo )

# Tests commented out until CRTM coefficients are added
#ecbuild_add_test( TARGET  test_ufo_sndrd1-4_opr_crtm
#                  SOURCES mains/TestObsOperator.cc
#                  ARGS    "testinput/sndrd1-4_crtm.yaml"
#                  LIBS    ufo )
=======
ecbuild_add_test( TARGET  test_ufo_sndrd1-4_opr_crtm
                  SOURCES mains/TestObsOperator.cc
                  ARGS    "testinput/sndrd1-4_crtm.yaml"
                  LIBS    ufo )
>>>>>>> 79ad24a3

ecbuild_add_test( TARGET  test_ufo_sndrd1-4_tlad_crtm
                  SOURCES mains/TestObsOperatorTLAD.cc
                  ARGS    "testinput/sndrd1-4_crtm.yaml"
                  LIBS    ufo )

ecbuild_add_test( TARGET  test_ufo_airs_opr_crtm
                  SOURCES mains/TestObsOperator.cc
                  ARGS    "testinput/airs_crtm.yaml"
                  LIBS    ufo )

# Commented for now until CRTM channel subsetting is fully
# implemented (test takes too long to run now)
#ecbuild_add_test( TARGET  test_ufo_airs_tlad_crtm
#                  SOURCES mains/TestObsOperatorTLAD.cc
#                  ARGS    "testinput/airs_crtm.yaml"
#                  LIBS    ufo )

if( ${RTTOV_FOUND} )
  ecbuild_add_test( TARGET  test_ufo_amsua_opr_rttov
                    SOURCES mains/TestObsOperator.cc
                    ARGS    "testinput/amsua_rttov.yaml"
                    LIBS    ufo )

  ecbuild_add_test( TARGET  test_ufo_amsua_tlad_rttov
                    SOURCES mains/TestObsOperatorTLAD.cc
                    ARGS    "testinput/amsua_rttov.yaml"
                    LIBS    ufo )
endif( ${RTTOV_FOUND} )

ecbuild_add_test( TARGET  test_ufo_hirs4_opr_crtm
                  SOURCES mains/TestObsOperator.cc
                  ARGS    "testinput/hirs4_crtm.yaml"
                  LIBS    ufo )

ecbuild_add_test( TARGET  test_ufo_hirs4_tlad_crtm
                  SOURCES mains/TestObsOperatorTLAD.cc
                  ARGS    "testinput/hirs4_crtm.yaml"
                  LIBS    ufo )

ecbuild_add_test( TARGET  test_ufo_radiosonde_opr
                  MPI     4
                  SOURCES mains/TestObsOperator.cc
                  ARGS    "testinput/radiosonde.yaml"
                  LIBS    ufo )

ecbuild_add_test( TARGET  test_ufo_radiosonde_qc
                  SOURCES mains/TestObsFilters.cc
                  ARGS    "testinput/radiosonde_qc.yaml"
                  LIBS    ufo )

ecbuild_add_test( TARGET  test_ufo_radiosonde_tlad
                  SOURCES mains/TestObsOperatorTLAD.cc
                  ARGS    "testinput/radiosonde.yaml"
                  LIBS    ufo )

ecbuild_add_test( TARGET  test_ufo_aircraft_opr
                  MPI     4
                  SOURCES mains/TestObsOperator.cc
                  ARGS    "testinput/aircraft.yaml"
                  LIBS    ufo )

ecbuild_add_test( TARGET  test_ufo_aircraft_tlad
                  SOURCES mains/TestObsOperatorTLAD.cc
                  ARGS    "testinput/aircraft.yaml"
                  LIBS    ufo )

ecbuild_add_test( TARGET  test_ufo_gnssroRef_opr
                  SOURCES mains/TestObsOperator.cc
                  ARGS    "testinput/gnssroref.yaml"
                  LIBS    ufo )

ecbuild_add_test( TARGET  test_ufo_gnssroRef_tlad
                  SOURCES mains/TestObsOperatorTLAD.cc
                  ARGS    "testinput/gnssroref.yaml"
                  LIBS    ufo )

ecbuild_add_test( TARGET  test_ufo_satwind_opr
                  MPI     4
                  SOURCES mains/TestObsOperator.cc
                  ARGS    "testinput/satwind.yaml"
                  LIBS    ufo )

ecbuild_add_test( TARGET  test_ufo_qc_thinning
                  SOURCES mains/TestObsFilters.cc
                  ARGS    "testinput/qc_thinning.yaml"
                  LIBS    ufo )

if( ${ROPP-UFO_FOUND} )
ecbuild_add_test( TARGET  test_ufo_gnssroBndROPP1D_opr
                  SOURCES mains/TestObsOperator.cc
                  ARGS    "testinput/gnssrobndropp1d.yaml"
                  LIBS    ufo )
ecbuild_add_test( TARGET  test_ufo_gnssroBndROPP1D_tlad
                  SOURCES mains/TestObsOperatorTLAD.cc
                  ARGS    "testinput/gnssrobndropp1d.yaml"
                  LIBS    ufo )
ecbuild_add_test( TARGET  test_ufo_gnssroBndROPP1D_qc
                  SOURCES mains/TestObsFilters.cc
                  ARGS    "testinput/gnssrobndropp1d.yaml"
                  LIBS    ufo )
ecbuild_add_test( TARGET  test_ufo_gnssroBndROPP2D_opr
                  SOURCES mains/TestObsOperator.cc
                  ARGS    "testinput/gnssrobndropp2d.yaml"
                  LIBS    ufo )
ecbuild_add_test( TARGET  test_ufo_gnssroBndROPP2D_tlad
                  SOURCES mains/TestObsOperatorTLAD.cc
                  ARGS    "testinput/gnssrobndropp2d.yaml"
                  LIBS    ufo )
endif( ${ROPP-UFO_FOUND} )

# Marine UFO tests
if( ${GSW_FOUND} )

    ecbuild_add_test( TARGET  test_ufo_geovals_marine
                      SOURCES mains/TestGeoVaLs.cc
                      ARGS    "testinput/ufotest_marine.yaml"
                      LIBS    ufo )

    ecbuild_add_test( TARGET  test_ufo_locations_marine
                      SOURCES mains/TestLocations.cc
                      ARGS    "testinput/ufotest_marine.yaml"
                      LIBS    ufo )

    ecbuild_add_test( TARGET  test_ufo_insitutemperature_opr
                      SOURCES mains/TestObsOperator.cc
                      ARGS    "testinput/tprof.yaml"
                      LIBS    ufo )

    ecbuild_add_test( TARGET  test_ufo_insitutemperature_tlad
                      SOURCES mains/TestObsOperatorTLAD.cc
                      ARGS    "testinput/tprof.yaml"
                      LIBS    ufo )

    ecbuild_add_test( TARGET  test_ufo_seaice_opr
                      SOURCES mains/TestObsOperator.cc
                      ARGS    "testinput/seaice.yaml"
                      LIBS    ufo )

    ecbuild_add_test( TARGET  test_ufo_seaice_tlad
                      SOURCES mains/TestObsOperatorTLAD.cc
                      ARGS    "testinput/seaice.yaml"
                      LIBS    ufo )

    ecbuild_add_test( TARGET  test_ufo_sst_opr
                      SOURCES mains/TestObsOperator.cc
                      ARGS    "testinput/sea_surface_temp.yaml"
                      LIBS    ufo )

    ecbuild_add_test( TARGET  test_ufo_sst_tlad
                      SOURCES mains/TestObsOperatorTLAD.cc
                      ARGS    "testinput/sea_surface_temp.yaml"
                      LIBS    ufo )

    ecbuild_add_test( TARGET  test_ufo_adt_opr
                      SOURCES mains/TestObsOperator.cc
                      ARGS    "testinput/adt.yaml"
                      LIBS    ufo )

    ecbuild_add_test( TARGET  test_ufo_adt_tlad
                      SOURCES mains/TestObsOperatorTLAD.cc
                      ARGS    "testinput/adt.yaml"
                      LIBS    ufo )		      

    ecbuild_add_test( TARGET  test_ufo_marinevertinterp_opr
                      BOOST
                      SOURCES mains/TestObsOperator.cc
                      ARGS    "testinput/genericprof.yaml"
                      LIBS    ufo )

    ecbuild_add_test( TARGET  test_ufo_marinevertinterp_tlad
                      BOOST
                      SOURCES mains/TestObsOperatorTLAD.cc
                      ARGS    "testinput/genericprof.yaml"
                      LIBS    ufo )

endif( ${GSW_FOUND} )

ecbuild_add_test( TARGET  test_ufo_aod_opr_crtm
                  SOURCES mains/TestObsOperator.cc
                  ARGS    "testinput/aod_crtm.yaml"
                  LIBS    ufo )

ecbuild_add_test( TARGET  test_ufo_aod_tlad_crtm
                  SOURCES mains/TestObsOperatorTLAD.cc
                  ARGS    "testinput/aod_crtm.yaml"
                  LIBS    ufo )

ecbuild_add_test( TARGET  test_ufo_intset_parser
                  SOURCES mains/TestIntSetParser.cc
                  ARGS    "testinput/channelsparser.yaml"
                  LIBS    ufo )

#####################################################################
# Files for CRTM tests
#####################################################################

list( APPEND crtm_test_input
AerosolCoeff/Little_Endian/AerosolCoeff.bin
CloudCoeff/Little_Endian/CloudCoeff.bin
EmisCoeff/MW_Water/Little_Endian/FASTEM6.MWwater.EmisCoeff.bin
EmisCoeff/IR_Ice/SEcategory/Little_Endian/NPOESS.IRice.EmisCoeff.bin
EmisCoeff/IR_Land/SEcategory/Little_Endian/NPOESS.IRland.EmisCoeff.bin
EmisCoeff/IR_Snow/SEcategory/Little_Endian/NPOESS.IRsnow.EmisCoeff.bin
EmisCoeff/VIS_Ice/SEcategory/Little_Endian/NPOESS.VISice.EmisCoeff.bin
EmisCoeff/VIS_Land/SEcategory/Little_Endian/NPOESS.VISland.EmisCoeff.bin
EmisCoeff/VIS_Snow/SEcategory/Little_Endian/NPOESS.VISsnow.EmisCoeff.bin
EmisCoeff/VIS_Water/SEcategory/Little_Endian/NPOESS.VISwater.EmisCoeff.bin
EmisCoeff/IR_Water/Little_Endian/Nalli.IRwater.EmisCoeff.bin
EmisCoeff/IR_Land/SEcategory/Little_Endian/USGS.IRland.EmisCoeff.bin
EmisCoeff/VIS_Land/SEcategory/Little_Endian/USGS.VISland.EmisCoeff.bin
SpcCoeff/Little_Endian/hirs4_metop-a.SpcCoeff.bin
TauCoeff/ODPS/Little_Endian/hirs4_metop-a.TauCoeff.bin
SpcCoeff/Little_Endian/amsua_n19.SpcCoeff.bin
TauCoeff/ODPS/Little_Endian/amsua_n19.TauCoeff.bin
SpcCoeff/Little_Endian/iasi616_metop-a.SpcCoeff.bin
TauCoeff/ODPS/Little_Endian/iasi616_metop-a.TauCoeff.bin
SpcCoeff/Little_Endian/mhs_n19.SpcCoeff.bin
TauCoeff/ODPS/Little_Endian/mhs_n19.TauCoeff.bin
SpcCoeff/Little_Endian/sndrD1_g15.SpcCoeff.bin
TauCoeff/ODPS/Little_Endian/sndrD1_g15.TauCoeff.bin
SpcCoeff/Little_Endian/sndrD2_g15.SpcCoeff.bin
TauCoeff/ODPS/Little_Endian/sndrD2_g15.TauCoeff.bin
SpcCoeff/Little_Endian/sndrD3_g15.SpcCoeff.bin
TauCoeff/ODPS/Little_Endian/sndrD3_g15.TauCoeff.bin
SpcCoeff/Little_Endian/sndrD4_g15.SpcCoeff.bin
TauCoeff/ODPS/Little_Endian/sndrD4_g15.TauCoeff.bin
SpcCoeff/Little_Endian/airs_aqua.SpcCoeff.bin
TauCoeff/ODPS/Little_Endian/airs_aqua.TauCoeff.bin
SpcCoeff/Little_Endian/v.viirs-m_npp.SpcCoeff.bin
TauCoeff/ODAS/Little_Endian/v.viirs-m_npp.TauCoeff.bin
)

# Symlink all CRTM files
CREATE_SYMLINK_FILENAME( ${crtm_SOURCE_DIR}/fix
                         ${CMAKE_CURRENT_BINARY_DIR}/Data
                         ${crtm_test_input} )

#####################################################################
# Files for RTTOV tests
#####################################################################
if( ${RTTOV_FOUND} )
list( APPEND rttov_test_input
rttov7pred54L/rtcoef_noaa_19_amsua.dat
)

# Symlink all CRTM files
CREATE_SYMLINK_FILENAME( ${rttov_SOURCE_DIR}/rtcoef_rttov12
                         ${CMAKE_CURRENT_BINARY_DIR}/Data
                         ${rttov_test_input} )
endif( ${RTTOV_FOUND} )<|MERGE_RESOLUTION|>--- conflicted
+++ resolved
@@ -182,24 +182,16 @@
                   ARGS    "testinput/mhs_crtm.yaml"
                   LIBS    ufo )
 
-<<<<<<< HEAD
 ecbuild_add_test( TARGET  test_ufo_iasi_opr_crtm
                   BOOST
                   SOURCES mains/TestObsOperator.cc
                   ARGS    "testinput/iasi_crtm.yaml"
                   LIBS    ufo )
 
-# Tests commented out until CRTM coefficients are added
-#ecbuild_add_test( TARGET  test_ufo_sndrd1-4_opr_crtm
-#                  SOURCES mains/TestObsOperator.cc
-#                  ARGS    "testinput/sndrd1-4_crtm.yaml"
-#                  LIBS    ufo )
-=======
 ecbuild_add_test( TARGET  test_ufo_sndrd1-4_opr_crtm
                   SOURCES mains/TestObsOperator.cc
                   ARGS    "testinput/sndrd1-4_crtm.yaml"
                   LIBS    ufo )
->>>>>>> 79ad24a3
 
 ecbuild_add_test( TARGET  test_ufo_sndrd1-4_tlad_crtm
                   SOURCES mains/TestObsOperatorTLAD.cc
