--- conflicted
+++ resolved
@@ -48,11 +48,6 @@
       variables:
       - air_temperature
       threshold: 3.0
-<<<<<<< HEAD
-    rmsequiv: 118.81431
+    rmsequiv: 118.815397173984
     tolerance: 1.0e-01  # in % so that corresponds to 10^-3
-=======
-    rmsequiv: 118.815397173984
-    tolerance: 1.0e-03  # in % so that corresponds to 10^-5
->>>>>>> 352dfd4c
     ObsBias: {}