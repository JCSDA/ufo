--- conflicted
+++ resolved
@@ -379,11 +379,7 @@
  allocate(TmpVar(nlocs))
 
  call obsspace_get_db(obss, "MetaData", "sat_zenith_angle", TmpVar)
-<<<<<<< HEAD
- geo(:)%Sensor_Zenith_Angle = abs(TmpVar(:)) ! needs to be absolute value 
-=======
  geo(:)%Sensor_Zenith_Angle = abs(TmpVar(:)) ! needs to be absolute value
->>>>>>> 28945f0e
 
  call obsspace_get_db(obss, "MetaData", "sol_zenith_angle", TmpVar)
  geo(:)%Source_Zenith_Angle = TmpVar(:)
@@ -396,16 +392,6 @@
 
 !  For some microwave instruments the solar and sensor azimuth angles can be
 !  missing  (given a value of 10^11).  Set these to zero to get past CRTM QC.
-<<<<<<< HEAD
- where (geo(:)%Source_Azimuth_Angle > 360.0_kind_real) &
-    geo(:)%Source_Azimuth_Angle = 0.0_kind_real
- where (geo(:)%Source_Azimuth_Angle < 0.0_kind_real) &
-    geo(:)%Source_Azimuth_Angle = 0.0_kind_real
- where (geo(:)%Sensor_Azimuth_Angle > 360.0_kind_real) &
-    geo(:)%Sensor_Azimuth_Angle = 0.0_kind_real
- where (geo(:)%Sensor_Azimuth_Angle < 0.0_kind_real) &
-    geo(:)%Sensor_Azimuth_Angle = 0.0_kind_real
-=======
  where (geo(:)%Source_Azimuth_Angle < 0.0_kind_real .or. &
         geo(:)%Source_Azimuth_Angle > 360.0_kind_real) &
     geo(:)%Source_Azimuth_Angle = 0.0_kind_real
@@ -415,7 +401,6 @@
  where (geo(:)%Sensor_Scan_Angle < 0.0_kind_real .or. &
         geo(:)%Sensor_Scan_Angle > 360.0_kind_real) &
     geo(:)%Sensor_Scan_Angle = 0.0_kind_real
->>>>>>> 28945f0e
 
  call obsspace_get_db(obss, "MetaData", "scan_position", TmpVar)
  geo(:)%Ifov = TmpVar(:)
