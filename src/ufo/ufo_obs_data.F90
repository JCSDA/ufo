! (C) Copyright 2009-2016 ECMWF.
! 
! This software is licensed under the terms of the Apache Licence Version 2.0
! which can be obtained at http://www.apache.org/licenses/LICENSE-2.0. 
! In applying this licence, ECMWF does not waive the privileges and immunities 
! granted to it by virtue of its status as an intergovernmental organisation nor
! does it submit to any jurisdiction.

!> Handle observations for the QG model

module ufo_obs_data

use iso_c_binding
use string_f_c_mod
use config_mod
use datetime_mod
use duration_mod
use ufo_geovals_mod
use ufo_locs_mod
use ufo_obs_vectors
use ufo_vars_mod
use fckit_log_module, only : fckit_log
<<<<<<< HEAD
use read_diag, only: set_radiag,&
                     diag_header_fix_list,&
                     diag_header_chan_list,&
                     diag_data_name_list,&
                     read_radiag_header,&
                     set_netcdf_read, &
                     open_radiag, &
                     close_radiag
use read_diag, only: read_radiag_data,&
                     diag_data_fix_list,&
                     diag_data_extra_list,&
                     diag_data_chan_list
use nc_diag_read_mod, only: nc_diag_read_init, nc_diag_read_close
=======
use obs_read_mod, only: obs_read_setup, obs_read_delete
>>>>>>> eaa8d407
use kinds

implicit none
private

public :: obs_data, obs_setup, obs_delete, obs_get, obs_put, max_string
public :: obs_data_registry

! ------------------------------------------------------------------------------
integer, parameter :: max_string=800
! ------------------------------------------------------------------------------

!> A type to represent observation data
type obs_data
  integer(c_int) :: nobs
  character(len=max_string) :: filein, fileout
end type obs_data

#define LISTED_TYPE obs_data

!> Linked list interface - defines registry_t type
#include "linkedList_i.f"

!> Global registry
type(registry_t) :: obs_data_registry

! ------------------------------------------------------------------------------
contains
! ------------------------------------------------------------------------------
!> Linked list implementation
#include "linkedList_c.f"

! ------------------------------------------------------------------------------

subroutine obs_setup(fin, fout, obtype, self)
implicit none
type(obs_data), intent(inout) :: self
character(len=*), intent(in) :: fin, fout
character(len=*), intent(in) :: obtype

self%filein =fin
self%fileout=fout

<<<<<<< HEAD
! ugly fix for conventional for now
if (self%filein == 'Data/amsua_n19_wprofiles.nc4') then
  call obs_read(self)
  self%nobs = 15
elseif (self%filein == 'Data/diag_t_01_wprofiles.nc4') then
  self%nobs = 915
elseif (self%filein == 'Data/diag_q_01_wprofiles.nc4') then
  self%nobs = 73651
elseif (self%filein == 'Data/diag_uv_01_wprofiles.nc4') then
  self%nobs = 110119
elseif (self%filein == 'Data/diag_ps_01_wprofiles.nc4') then
  self%nobs = 84283
else
  print *, 'Error: dont know how to read ', trim(self%filein)
endif

=======
call obs_read_setup(self%filein,obtype,self%nobs)
>>>>>>> eaa8d407
call fckit_log%debug("TRACE: ufo_obs_data:obs_setup: done")

end subroutine obs_setup

! ------------------------------------------------------------------------------

subroutine obs_delete(self)
implicit none
type(obs_data), intent(inout) :: self

if (self%fileout/="") call obs_write(self)
call obs_read_delete()

end subroutine obs_delete

! ------------------------------------------------------------------------------

subroutine obs_get(self, col, ovec)
implicit none
type(obs_data), intent(in) :: self
character(len=*), intent(in) :: col
type(obs_vector), intent(inout) :: ovec

end subroutine obs_get

! ------------------------------------------------------------------------------

subroutine obs_put(self, col, ovec)
implicit none
type(obs_data), intent(inout) :: self
character(len=*), intent(in) :: col
type(obs_vector), intent(in) :: ovec

end subroutine obs_put

! ------------------------------------------------------------------------------

subroutine ufo_obsdb_locations_c(c_key_self, c_t1, c_t2, c_key_locs) bind(c,name='ufo_obsdb_locations_f90')
implicit none
integer(c_int), intent(in) :: c_key_self
type(c_ptr), intent(in) :: c_t1, c_t2
integer(c_int), intent(inout) :: c_key_locs

type(obs_data), pointer :: self
type(datetime) :: t1, t2
type(ufo_locs), pointer :: locs
type(obs_vector) :: ovec
character(len=8) :: col="Location"

call obs_data_registry%get(c_key_self, self)
call c_f_datetime(c_t1, t1)
call c_f_datetime(c_t2, t2)

call obs_time_get(self, col, t1, t2, ovec)

call ufo_locs_registry%init()
call ufo_locs_registry%add(c_key_locs)
call ufo_locs_registry%get(c_key_locs,locs)
     
call ufo_loc_setup(locs, ovec)

!diag_data_fix_list%lon
!diag_data_fix_list%lat
!diag_data_fix_list%obstime

deallocate(ovec%values)

end subroutine ufo_obsdb_locations_c

! ------------------------------------------------------------------------------

subroutine ufo_obsdb_getgeovals_c(c_key_self, c_key_vars, c_t1, c_t2, c_key_geovals) bind(c,name='ufo_obsdb_getgeovals_f90')
implicit none
integer(c_int), intent(in) :: c_key_self
integer(c_int), intent(in) :: c_key_vars
type(c_ptr), intent(in) :: c_t1, c_t2
integer(c_int), intent(inout) :: c_key_geovals

type(obs_data), pointer :: self
type(ufo_vars), pointer :: vars
type(datetime) :: t1, t2
type(ufo_geovals), pointer :: geovals

call obs_data_registry%get(c_key_self, self)
call ufo_vars_registry%get(c_key_vars, vars)
call c_f_datetime(c_t1, t1)
call c_f_datetime(c_t2, t2)

call ufo_geovals_registry%init()
call ufo_geovals_registry%add(c_key_geovals)
call ufo_geovals_registry%get(c_key_geovals,geovals)

call ufo_geovals_init(geovals)
call ufo_geovals_setup(geovals, vars, self%nobs)

end subroutine ufo_obsdb_getgeovals_c

! ------------------------------------------------------------------------------

subroutine ufo_obsdb_nobs_c(c_key_self, kobs) bind(c,name='ufo_obsdb_nobs_f90')
implicit none
integer(c_int), intent(in) :: c_key_self
integer(c_int), intent(inout) :: kobs
type(obs_data), pointer :: self
call obs_data_registry%get(c_key_self, self)
kobs = self%nobs
end subroutine ufo_obsdb_nobs_c

! ------------------------------------------------------------------------------

subroutine obs_time_get(self, col, t1, t2, ovec)
implicit none
type(obs_data), intent(in)    :: self
character(len=*), intent(in)  :: col
type(datetime), intent(in)    :: t1, t2
type(obs_vector), intent(inout) :: ovec

end subroutine obs_time_get

! ------------------------------------------------------------------------------
!  Private
! ------------------------------------------------------------------------------

<<<<<<< HEAD
subroutine obs_read(self)
use ncd_kinds, only: i_kind
implicit none
character(len=*),parameter :: myname_ ="ufo_obs_data:obs_read"
type(obs_data), intent(inout) :: self
integer(i_kind) :: ier
integer(i_kind) :: luin=0
integer(i_kind) :: npred = 7   
integer(i_kind) :: iversion=30303
logical :: lverbose  = .true.  ! control verbose
logical :: retrieval = .false. ! true when dealing with SST retrievals
character(len=max_string) :: ncfname


ncfname = self%filein
call set_netcdf_read(.true.)
call open_radiag(ncfname,luin)
call set_radiag("version",iversion,ier)

call read_radiag_header(luin,npred,retrieval,self%header_fix,self%header_chan,self%header_name,ier,lverbose)

print*, myname_, ': Found this many channels: ', self%header_fix%nchan
print*, myname_, ': Observation type in file: ', self%header_fix%obstype
print*, myname_, ': Date of input file:       ', self%header_fix%idate

self%nobs=0
do while (ier .ge. 0)
   call read_radiag_data ( luin, self%header_fix, .false., self%datafix, self%datachan, &
                           self%dataextra, ier )

   if (ier .lt. 0) cycle
   self%nobs = self%nobs + 1
enddo
print *, myname_, ' Total number of observations in file: ', self%nobs
call close_radiag(ncfname, luin)
end subroutine obs_read

! ------------------------------------------------------------------------------

=======
>>>>>>> eaa8d407
subroutine obs_write(self)
implicit none
type(obs_data), intent(in) :: self
integer :: iout, icol, jc, jo
real(kind=kind_real), allocatable :: ztmp(:)
character(len=20) :: stime

end subroutine obs_write

! ------------------------------------------------------------------------------

subroutine ufo_obsdb_setup_c(c_key_self, c_conf) bind(c,name='ufo_obsdb_setup_f90')
implicit none
integer(c_int), intent(inout) :: c_key_self
type(c_ptr), intent(in)    :: c_conf !< configuration

type(obs_data), pointer :: self
character(len=max_string) :: fin, fout
character(len=max_string+30) :: record
character(len=max_string) :: MyObsType

if (config_element_exists(c_conf,"ObsData.ObsDataIn")) then
  fin  = config_get_string(c_conf,max_string,"ObsData.ObsDataIn.obsfile")
else
  fin  = ""
endif
<<<<<<< HEAD

=======
MyObsType = trim(config_get_string(c_conf,max_string,"ObsType"))
>>>>>>> eaa8d407
write(record,*)'ufo_obsdb_setup_c: file in =',trim(fin)
call fckit_log%info(record)

!fout = config_get_string(c_conf,max_string,"ObsData.ObsDataOut.obsfile")
!write(record,*)'ufo_obsdb_setup_c: file out=',trim(fout)
!call fckit_log%info(record)
fout = ""

call obs_data_registry%init()
call obs_data_registry%add(c_key_self)
call obs_data_registry%get(c_key_self, self)
call obs_setup(trim(fin), trim(fout), MyObsType, self)

end subroutine ufo_obsdb_setup_c

! ------------------------------------------------------------------------------

subroutine ufo_obsdb_delete_c(c_key_self) bind(c,name='ufo_obsdb_delete_f90')
implicit none
integer(c_int), intent(inout) :: c_key_self
type(obs_data), pointer :: self

call obs_data_registry%get(c_key_self, self)
call obs_delete(self)
call obs_data_registry%remove(c_key_self)

end subroutine ufo_obsdb_delete_c

! ------------------------------------------------------------------------------

subroutine ufo_obsdb_get_c(c_key_self, lcol, c_col, c_key_ovec) bind(c,name='ufo_obsdb_get_f90')
implicit none
integer(c_int), intent(in) :: c_key_self
integer(c_int), intent(in) :: lcol
character(kind=c_char,len=1), intent(in) :: c_col(lcol+1)
integer(c_int), intent(in) :: c_key_ovec

type(obs_data), pointer :: self
type(obs_vector), pointer :: ovec
character(len=lcol) :: col

call obs_data_registry%get(c_key_self, self)
call ufo_obs_vect_registry%get(c_key_ovec,ovec)
call c_f_string(c_col, col)

call obs_get(self, trim(col), ovec)

end subroutine ufo_obsdb_get_c

! ------------------------------------------------------------------------------

subroutine ufo_obsdb_put_c(c_key_self, lcol, c_col, c_key_ovec) bind(c,name='ufo_obsdb_put_f90')
implicit none
integer(c_int), intent(in) :: c_key_self
integer(c_int), intent(in) :: lcol
character(kind=c_char,len=1), intent(in) :: c_col(lcol+1)
integer(c_int), intent(in) :: c_key_ovec

type(obs_data), pointer :: self
type(obs_vector), pointer :: ovec
character(len=lcol) :: col

call obs_data_registry%get(c_key_self, self)
call ufo_obs_vect_registry%get(c_key_ovec,ovec)
call c_f_string(c_col, col)

call obs_put(self, trim(col), ovec)

end subroutine ufo_obsdb_put_c

! ------------------------------------------------------------------------------

end module ufo_obs_data<|MERGE_RESOLUTION|>--- conflicted
+++ resolved
@@ -20,23 +20,7 @@
 use ufo_obs_vectors
 use ufo_vars_mod
 use fckit_log_module, only : fckit_log
-<<<<<<< HEAD
-use read_diag, only: set_radiag,&
-                     diag_header_fix_list,&
-                     diag_header_chan_list,&
-                     diag_data_name_list,&
-                     read_radiag_header,&
-                     set_netcdf_read, &
-                     open_radiag, &
-                     close_radiag
-use read_diag, only: read_radiag_data,&
-                     diag_data_fix_list,&
-                     diag_data_extra_list,&
-                     diag_data_chan_list
-use nc_diag_read_mod, only: nc_diag_read_init, nc_diag_read_close
-=======
 use obs_read_mod, only: obs_read_setup, obs_read_delete
->>>>>>> eaa8d407
 use kinds
 
 implicit none
@@ -80,26 +64,7 @@
 self%filein =fin
 self%fileout=fout
 
-<<<<<<< HEAD
-! ugly fix for conventional for now
-if (self%filein == 'Data/amsua_n19_wprofiles.nc4') then
-  call obs_read(self)
-  self%nobs = 15
-elseif (self%filein == 'Data/diag_t_01_wprofiles.nc4') then
-  self%nobs = 915
-elseif (self%filein == 'Data/diag_q_01_wprofiles.nc4') then
-  self%nobs = 73651
-elseif (self%filein == 'Data/diag_uv_01_wprofiles.nc4') then
-  self%nobs = 110119
-elseif (self%filein == 'Data/diag_ps_01_wprofiles.nc4') then
-  self%nobs = 84283
-else
-  print *, 'Error: dont know how to read ', trim(self%filein)
-endif
-
-=======
 call obs_read_setup(self%filein,obtype,self%nobs)
->>>>>>> eaa8d407
 call fckit_log%debug("TRACE: ufo_obs_data:obs_setup: done")
 
 end subroutine obs_setup
@@ -223,48 +188,6 @@
 !  Private
 ! ------------------------------------------------------------------------------
 
-<<<<<<< HEAD
-subroutine obs_read(self)
-use ncd_kinds, only: i_kind
-implicit none
-character(len=*),parameter :: myname_ ="ufo_obs_data:obs_read"
-type(obs_data), intent(inout) :: self
-integer(i_kind) :: ier
-integer(i_kind) :: luin=0
-integer(i_kind) :: npred = 7   
-integer(i_kind) :: iversion=30303
-logical :: lverbose  = .true.  ! control verbose
-logical :: retrieval = .false. ! true when dealing with SST retrievals
-character(len=max_string) :: ncfname
-
-
-ncfname = self%filein
-call set_netcdf_read(.true.)
-call open_radiag(ncfname,luin)
-call set_radiag("version",iversion,ier)
-
-call read_radiag_header(luin,npred,retrieval,self%header_fix,self%header_chan,self%header_name,ier,lverbose)
-
-print*, myname_, ': Found this many channels: ', self%header_fix%nchan
-print*, myname_, ': Observation type in file: ', self%header_fix%obstype
-print*, myname_, ': Date of input file:       ', self%header_fix%idate
-
-self%nobs=0
-do while (ier .ge. 0)
-   call read_radiag_data ( luin, self%header_fix, .false., self%datafix, self%datachan, &
-                           self%dataextra, ier )
-
-   if (ier .lt. 0) cycle
-   self%nobs = self%nobs + 1
-enddo
-print *, myname_, ' Total number of observations in file: ', self%nobs
-call close_radiag(ncfname, luin)
-end subroutine obs_read
-
-! ------------------------------------------------------------------------------
-
-=======
->>>>>>> eaa8d407
 subroutine obs_write(self)
 implicit none
 type(obs_data), intent(in) :: self
@@ -291,11 +214,7 @@
 else
   fin  = ""
 endif
-<<<<<<< HEAD
-
-=======
 MyObsType = trim(config_get_string(c_conf,max_string,"ObsType"))
->>>>>>> eaa8d407
 write(record,*)'ufo_obsdb_setup_c: file in =',trim(fin)
 call fckit_log%info(record)
 
