--- conflicted
+++ resolved
@@ -24,11 +24,8 @@
 character(len=MAXVARLEN), public, parameter :: var_v    = "northward_wind"
 character(len=MAXVARLEN), public, parameter :: var_prs  = "air_pressure"
 character(len=MAXVARLEN), public, parameter :: var_prsi = "air_pressure_levels"
-<<<<<<< HEAD
 character(len=MAXVARLEN), public, parameter :: var_delp = "air_pressure_thickness"
-=======
 character(len=MAXVARLEN), public, parameter :: var_ps   = "surface_pressure"
->>>>>>> 749e5dbf
 character(len=MAXVARLEN), public, parameter :: var_z    = "geopotential_height"
 character(len=MAXVARLEN), public, parameter :: var_zi   = "geopotential_height_levels"
 character(len=MAXVARLEN), public, parameter :: var_sfc_z= "surface_geopotential_height"
