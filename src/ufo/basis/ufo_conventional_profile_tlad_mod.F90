! (C) Copyright 2017-2018 UCAR
!
! This software is licensed under the terms of the Apache Licence Version 2.0
! which can be obtained at http://www.apache.org/licenses/LICENSE-2.0.

module ufo_conventional_profile_tlad_mod

  use iso_c_binding
  use kinds
  use ufo_vars_mod
  use ufo_geovals_mod
  use ufo_geovals_mod_c,   only: ufo_geovals_registry
  use vert_interp_mod
  use ufo_basis_tlad_mod, only: ufo_basis_tlad
  use obsspace_mod
  use ufo_conventional_profile_mod, only: find_position

  integer, parameter :: max_string=800

  type, extends(ufo_basis_tlad) :: ufo_conventional_profile_tlad
   private
     integer :: nval, nlocs
     real(kind_real), allocatable :: wf(:)
     integer, allocatable :: wi(:)
  contains
    procedure :: delete => conventional_profile_tlad_delete_
    procedure :: settraj => conventional_profile_tlad_settraj_
    procedure :: simobs_tl => conventional_profile_simobs_tl_
    procedure :: simobs_ad => conventional_profile_simobs_ad_
  end type ufo_conventional_profile_tlad
contains

! ------------------------------------------------------------------------------

    subroutine conventional_profile_tlad_settraj_(self, geovals, obss)
      implicit none
      class(ufo_conventional_profile_tlad), intent(inout) :: self
      type(ufo_geovals),         intent(in)    :: geovals
      type(c_ptr), value,        intent(in)    :: obss

      character(len=*), parameter :: myname_="ufo_conventional_profile_tlad_settraj"
      character(max_string) :: err_msg

      real(kind_real), allocatable :: pressure(:)
      type(ufo_geoval), pointer :: prsl
      integer :: iobs, ierr

      !Check if conventional_profiles in geovals and get it
      call ufo_geovals_get_var(geovals, var_prsl, prsl, status=ierr)
      if (ierr/=0) then
        write(err_msg,*) myname_, trim(var_prsl), ' doesnt exist'
        call abor1_ftn(err_msg)
      endif

      !Make sure nothing already allocated
      call self%delete()

      !Keep copy of dimensions
      self%nval = prsl%nval
      self%nlocs = obsspace_get_nlocs(obss)

      allocate(self%wi(self%nlocs))
      allocate(self%wf(self%nlocs))

      ! observation of pressure (for vertical interpolation)
<<<<<<< HEAD
      allocate(pressure(self%nlocs))
      call obsspace_get_db(obss, "4DLocation", "air_pressure", pressure)
=======
      allocate(pressure(self%nobs))
      call obsspace_get_db(obss, "MetaData", "air_pressure", pressure)
>>>>>>> b6345963

      ! compute interpolation weights
      do iobs = 1, self%nlocs
        call vert_interp_weights(self%nval,log(DBLE(pressure(iobs))/10.),prsl%vals(:,iobs),self%wi(iobs),self%wf(iobs))
      enddo

      self%ltraj = .true.
      ! cleanup
      deallocate(pressure)
    end subroutine conventional_profile_tlad_settraj_

! ------------------------------------------------------------------------------

    subroutine conventional_profile_simobs_tl_(self, geovals, hofx, obss)
      implicit none
      class(ufo_conventional_profile_tlad), intent(in)     :: self
      type(ufo_geovals),         intent(in) :: geovals
      real(c_double),         intent(inout) :: hofx(:)
      type(c_ptr), value,        intent(in) :: obss
      
      character(len=*), parameter :: myname_="ufo_conventional_profile_simobs_tl"
      character(max_string) :: err_msg

      integer :: iobs, ierr, ivar, geo_ivar, jj, nlocs, nvars

      type ufo_geoval_ptr
         type(ufo_geoval), pointer :: ptr
      end type ufo_geoval_ptr
      type(ufo_geoval_ptr), dimension(:), allocatable :: vals

      character(len=MAXVARLEN), allocatable :: geovnames(:)
      character(len=MAXVARLEN), allocatable :: obsvnames(:)


      ! check if trajectory was set
      if (.not. self%ltraj) then
        write(err_msg,*) myname_, ' trajectory wasnt set!'
        call abor1_ftn(err_msg)
      endif

      ! check if nobs is consistent in geovals & hofx
!      if (geovals%nobs /= hofx%nobs) then
!        write(err_msg,*) myname_, ' error: nobs inconsistent!'
!        call abor1_ftn(err_msg)
!      endif

      ! **********************************************************
      !                           STEP 1
      ! **********************************************************

      ! Retrieving the required variables names for this ObsOperator
      geovnames = ufo_vars_vnames(geovals%variables)
      nvars = size(geovnames)
    
      ! Checking if all required model variables are in geovals and get its pointer.
      allocate(vals(nvars))
      do ivar = 1, nvars
         call ufo_geovals_get_var(geovals, geovnames(ivar), vals(ivar)%ptr, status=ierr)
         if (ierr/=0) then
            write(err_msg,*) myname_, " : ", trim(geovnames(ivar)), ' doesnt exist'
            call abor1_ftn(err_msg)
         endif
      enddo
      
      ! **********************************************************
      !                           STEP 2
      ! **********************************************************

      ! Get the variable names we wwant to caculate the hofx
      obsvnames = obsspace_get_vnames(obss, MAXVARLEN)
      nvars = size(obsvnames)

      nlocs = obsspace_get_nlocs(obss)

      jj = 1
      do ivar = 1, nvars
       ! Determine the location of this variable in geovals
        if (trim(obsvnames(ivar)) == "air_temperature") then ! not match, to be solved
          geo_ivar = find_position("virtual_temperature", size(geovnames), geovnames)
        else
          geo_ivar = find_position(obsvnames(ivar), size(geovnames), geovnames)
        endif
        if (geo_ivar == -999 ) then
          write(err_msg,*) myname_, " : ", trim(obsvnames(ivar)), ' is not in geovals'
          call abor1_ftn(err_msg)
        endif

        ! tangent linear obs operator (linear)
        do iobs = 1, nlocs
          call vert_interp_apply_tl(vals(geo_ivar)%ptr%nval, vals(geo_ivar)%ptr%vals(:,iobs), hofx(jj), self%wi(iobs), self%wf(iobs))
          jj = jj + 1
        enddo
      enddo

    end subroutine conventional_profile_simobs_tl_

! ------------------------------------------------------------------------------

    subroutine conventional_profile_simobs_ad_(self, geovals, hofx, obss)
      implicit none
      class(ufo_conventional_profile_tlad), intent(in)     :: self
      type(ufo_geovals),         intent(inout)  :: geovals
      real(c_double),            intent(in)     :: hofx(:)
      type(c_ptr), value,        intent(in)     :: obss
      
      character(len=*), parameter :: myname_="ufo_conventional_profile_simobs_ad"
      character(max_string) :: err_msg

      integer :: iobs, ierr, ivar, geo_ivar, jj, nlocs, nvars

      type ufo_geoval_ptr
         type(ufo_geoval), pointer :: ptr
      end type ufo_geoval_ptr
      type(ufo_geoval_ptr), dimension(:), allocatable :: vals

      character(len=MAXVARLEN), allocatable :: geovnames(:)
      character(len=MAXVARLEN), allocatable :: obsvnames(:)

      real(c_double) :: missing_value

      ! check if trajectory was set
      if (.not. self%ltraj) then
        write(err_msg,*) myname_, ' trajectory wasnt set!'
        call abor1_ftn(err_msg)
      endif

      ! check if nobs is consistent in geovals & hofx
!      if (geovals%nobs /= hofx%nobs) then
!        write(err_msg,*) myname_, ' error: nobs inconsistent!'
!        call abor1_ftn(err_msg)
!      endif

      ! **********************************************************
      !                           STEP 1
      ! **********************************************************

      ! Retrieving the required variables names for this ObsOperator
      geovnames = ufo_vars_vnames(geovals%variables)
      nvars = size(geovnames)
    
      ! Checking if all required model variables are in geovals and get its pointer.
      allocate(vals(nvars))
      do ivar = 1, nvars
         call ufo_geovals_get_var(geovals, geovnames(ivar), vals(ivar)%ptr, status=ierr)
         if (ierr/=0) then
            write(err_msg,*) myname_, " : ", trim(geovnames(ivar)), ' doesnt exist'
            call abor1_ftn(err_msg)
         endif
      enddo

<<<<<<< HEAD
      ! **********************************************************
      !                           STEP 2
      ! **********************************************************

      ! Get the variable names we wwant to caculate the hofx
      obsvnames = obsspace_get_vnames(obss, MAXVARLEN)
      nvars = size(obsvnames)

      nlocs = obsspace_get_nlocs(obss)

      jj = 1
      do ivar = 1, nvars
       ! Determine the location of this variable in geovals
        if (trim(obsvnames(ivar)) == "air_temperature") then ! not match, to be solved
          geo_ivar = find_position("virtual_temperature", size(geovnames), geovnames)
        else
          geo_ivar = find_position(obsvnames(ivar), size(geovnames), geovnames)
        endif
        if (geo_ivar == -999 ) then
          write(err_msg,*) myname_, " : ", trim(obsvnames(ivar)), ' is not in geovals'
          call abor1_ftn(err_msg)
        endif
      
        ! allocate if not yet allocated
        if (.not. allocated(vals(geo_ivar)%ptr%vals)) then
           vals(geo_ivar)%ptr%nobs = self%nlocs
           vals(geo_ivar)%ptr%nval = self%nval
           allocate(vals(geo_ivar)%ptr%vals(vals(geo_ivar)%ptr%nval, vals(geo_ivar)%ptr%nobs))
           vals(geo_ivar)%ptr%vals = 0.0_kind_real
        endif
        if (.not. geovals%linit ) geovals%linit=.true.

        do iobs = 1, nlocs
          call vert_interp_apply_ad(vals(geo_ivar)%ptr%nval, vals(geo_ivar)%ptr%vals(:,iobs), hofx(jj), self%wi(iobs), self%wf(iobs))
          jj = jj + 1
        enddo
=======
      missing_value = obspace_missing_value()
      do iobs = 1, geovals%nobs
        if (hofx(iobs) .ne. missing_value) then
          call vert_interp_apply_ad(tv_d%nval, tv_d%vals(:,iobs), hofx(iobs), self%wi(iobs), self%wf(iobs))
        endif
>>>>>>> b6345963
      enddo

    end subroutine conventional_profile_simobs_ad_

! ------------------------------------------------------------------------------

    subroutine conventional_profile_tlad_delete_(self)
      implicit none
      class(ufo_conventional_profile_tlad), intent(inout) :: self

      character(len=*), parameter :: myname_="ufo_conventional_profile_tlad_delete"

      self%nval = 0
      if (allocated(self%wi)) deallocate(self%wi)
      if (allocated(self%wf)) deallocate(self%wf)
      self%ltraj = .false.

    end subroutine conventional_profile_tlad_delete_

! ------------------------------------------------------------------------------

end module ufo_conventional_profile_tlad_mod<|MERGE_RESOLUTION|>--- conflicted
+++ resolved
@@ -63,13 +63,8 @@
       allocate(self%wf(self%nlocs))
 
       ! observation of pressure (for vertical interpolation)
-<<<<<<< HEAD
       allocate(pressure(self%nlocs))
-      call obsspace_get_db(obss, "4DLocation", "air_pressure", pressure)
-=======
-      allocate(pressure(self%nobs))
       call obsspace_get_db(obss, "MetaData", "air_pressure", pressure)
->>>>>>> b6345963
 
       ! compute interpolation weights
       do iobs = 1, self%nlocs
@@ -220,7 +215,6 @@
          endif
       enddo
 
-<<<<<<< HEAD
       ! **********************************************************
       !                           STEP 2
       ! **********************************************************
@@ -257,13 +251,6 @@
           call vert_interp_apply_ad(vals(geo_ivar)%ptr%nval, vals(geo_ivar)%ptr%vals(:,iobs), hofx(jj), self%wi(iobs), self%wf(iobs))
           jj = jj + 1
         enddo
-=======
-      missing_value = obspace_missing_value()
-      do iobs = 1, geovals%nobs
-        if (hofx(iobs) .ne. missing_value) then
-          call vert_interp_apply_ad(tv_d%nval, tv_d%vals(:,iobs), hofx(iobs), self%wi(iobs), self%wf(iobs))
-        endif
->>>>>>> b6345963
       enddo
 
     end subroutine conventional_profile_simobs_ad_
