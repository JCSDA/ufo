--- conflicted
+++ resolved
@@ -629,7 +629,6 @@
 
 endif( ${GSW_FOUND} )
 
-<<<<<<< HEAD
 if( ${GEOS-AERO_FOUND} )
 
 ecbuild_add_test( TARGET  test_ufo_geos_aero_opr
@@ -645,20 +644,7 @@
 
 endif( ${GEOS-AERO_FOUND} )
 
-ecbuild_add_test( TARGET  test_ufo_aod_opr_crtm
-                  SOURCES mains/TestObsOperator.cc)
-ecbuild_add_test( TARGET  test_ufo_opr_aod
-                  COMMAND ${CMAKE_BINARY_DIR}/bin/test_ObsOperator.x
-                  ARGS    "testinput/aod_crtm.yaml"
-                  DEPENDS test_ObsOperator.x )
-
-ecbuild_add_test( TARGET  test_ufo_linopr_aod
-                  COMMAND ${CMAKE_BINARY_DIR}/bin/test_ObsOperatorTLAD.x
-                  ARGS    "testinput/aod_crtm.yaml"
-                  DEPENDS test_ObsOperatorTLAD.x )
-
-=======
->>>>>>> 56e3a127
+
 ecbuild_add_test( TARGET  test_ufo_opr_radarreflectivity
                   COMMAND ${CMAKE_BINARY_DIR}/bin/test_ObsOperator.x
                   ARGS    "testinput/reflectivity.yaml"
