--- conflicted
+++ resolved
@@ -10,12 +10,7 @@
 use ufo_vars_mod
 use kinds
 use type_distribution, only: random_distribution
-<<<<<<< HEAD
-use ioda_utils_mod, only: missing_value
-use obsspace_mod, only: obspace_missing_value
-=======
 use obsspace_mod
->>>>>>> b6345963
 
 use fckit_mpi_module, only: fckit_mpi_comm, fckit_mpi_sum
 
@@ -638,12 +633,8 @@
   nval = self%geovals(ivar)%nval
   do ival = 1, nval
      do iobs = 1, self%nobs
-<<<<<<< HEAD
-      if (self%geovals(ivar)%vals(ival,iobs) /= obspace_missing_value() .and. other%geovals(ivar)%vals(ival,iobs) /= obspace_missing_value() ) then
-=======
       if ((self%geovals(ivar)%vals(ival,iobs) .ne. self%missing_value) .and. &
           (other%geovals(ivar)%vals(ival,iobs) .ne. self%missing_value)) then
->>>>>>> b6345963
         prod = prod + self%geovals(ivar)%vals(ival,iobs) * &
                       other%geovals(ivar)%vals(ival,iobs)
       endif
@@ -806,14 +797,11 @@
        call abor1_ftn('ufo_geovals_read_netcdf: can only read double, float and int')
     endif
 
-<<<<<<< HEAD
     ! set the missing value equal to IODA missing_value
     if (vartype == NF90_DOUBLE .or. vartype == NF90_FLOAT) then
-      where (self%geovals(ivar)%vals(1,:) > missing_value) self%geovals(ivar)%vals(1,:) = obspace_missing_value()
+      where (self%geovals(ivar)%vals(1,:) > 1.0e08) self%geovals(ivar)%vals(1,:) = self%missing_value
     endif
 
-=======
->>>>>>> b6345963
   !> read 2d vars (only double precision and integer for now)
   elseif (nvardim == 2) then
     if (vardims(2) /= fvlen) call abor1_ftn('ufo_geovals_read_netcdf: var dim /= fvlen')
@@ -842,23 +830,11 @@
        call abor1_ftn('ufo_geovals_read_netcdf: can only read double, float and int')
     endif
 
-<<<<<<< HEAD
     ! set the missing value equal to IODA missing_value
     if (vartype == NF90_DOUBLE .or. vartype == NF90_FLOAT) then
-      where (self%geovals(ivar)%vals > missing_value) self%geovals(ivar)%vals = obspace_missing_value()
+      where (self%geovals(ivar)%vals > 1.0e08) self%geovals(ivar)%vals = self%missing_value
     endif
     
-=======
-  ! replace the netcdf missing values with the obsspace missing value mark
-  do j = 1, nobs
-    do i = 1, nval
-      if (self%geovals(ivar)%vals(i,j) > 1.0e08) then
-        self%geovals(ivar)%vals(i,j) = self%missing_value
-      endif
-    enddo 
-  enddo 
-
->>>>>>> b6345963
   !> only 1d & 2d vars
   else
     call abor1_ftn('ufo_geovals_read_netcdf: can only read 1d and 2d fields')
