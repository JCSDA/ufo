--- conflicted
+++ resolved
@@ -151,7 +151,7 @@
   void ufo_insitutemperature_tlad_eqv_ad_f90(const F90hop &, const F90goms &, const F90odb &, const F90ovec &);
 
 // -----------------------------------------------------------------------------
-<<<<<<< HEAD
+
 //  Ocean Sea Surface Temperature observation operator and its tl/ad
 // -----------------------------------------------------------------------------
   void ufo_seasurfacetemp_setup_f90(F90hop &, const eckit::Configuration * const *);
@@ -162,7 +162,7 @@
   void ufo_seasurfacetemp_tlad_settraj_f90(const F90hop &, const F90goms &);
   void ufo_seasurfacetemp_tlad_eqv_tl_f90(const F90hop &, const F90goms &, const F90ovec &);
   void ufo_seasurfacetemp_tlad_eqv_ad_f90(const F90hop &, const F90goms &, const F90ovec &);
-=======
+
 //  Ocean ADT observation operator and its tl/ad
 // -----------------------------------------------------------------------------
 
@@ -174,7 +174,6 @@
   void ufo_adt_tlad_settraj_f90(const F90hop &, const F90goms &);
   void ufo_adt_tlad_eqv_tl_f90(const F90hop &, const F90goms &, const F90ovec &);
   void ufo_adt_tlad_eqv_ad_f90(const F90hop &, const F90goms &, const F90ovec &);
->>>>>>> 35749a75
   
 // -----------------------------------------------------------------------------
 //  AOD observation operator and its tl/ad 
