! (C) Copyright 2017-2018 UCAR
!
! This software is licensed under the terms of the Apache Licence Version 2.0
! which can be obtained at http://www.apache.org/licenses/LICENSE-2.0.

!> Fortran module to handle radiancecrtm observations

module ufo_radiancecrtm_mod

 use crtm_module

 use fckit_configuration_module, only: fckit_configuration
 use iso_c_binding
 use kinds
 use missing_values_mod

 use obsspace_mod

 use ufo_geovals_mod, only: ufo_geovals, ufo_geoval, ufo_geovals_get_var
 use ufo_vars_mod
 use ufo_crtm_utils_mod

 implicit none
 private

 !> Fortran derived type for radiancecrtm trajectory
 type, public :: ufo_radiancecrtm
 private
   character(len=MAXVARLEN), public, allocatable :: varin(:)  ! variables requested from the model
   integer, allocatable                          :: channels(:)
   type(crtm_conf) :: conf
 contains
   procedure :: setup  => ufo_radiancecrtm_setup
   procedure :: delete => ufo_radiancecrtm_delete
   procedure :: simobs => ufo_radiancecrtm_simobs
 end type ufo_radiancecrtm

 character(len=maxvarlen), dimension(21), parameter :: varin_default = &
                            (/var_ts, var_prs, var_prsi,                                  &
                              var_sfc_wfrac, var_sfc_lfrac, var_sfc_ifrac, var_sfc_sfrac, &
                              var_sfc_wtmp,  var_sfc_ltmp,  var_sfc_itmp,  var_sfc_stmp,  &
                              var_sfc_vegfrac, var_sfc_wspeed, var_sfc_wdir, var_sfc_lai, &
                              var_sfc_soilm, var_sfc_soilt, var_sfc_landtyp,              &
                              var_sfc_vegtyp, var_sfc_soiltyp, var_sfc_sdepth/)

contains

! ------------------------------------------------------------------------------

subroutine ufo_radiancecrtm_setup(self, f_confOper, channels)

implicit none
class(ufo_radiancecrtm),   intent(inout) :: self
type(fckit_configuration), intent(in)    :: f_confOper
integer(c_int),            intent(in)    :: channels(:)  !List of channels to use

integer :: nvars_in
integer :: ind, jspec
character(len=max_string) :: err_msg
type(fckit_configuration) :: f_confOpts

 call f_confOper%get_or_die("ObsOptions",f_confOpts)

 call crtm_conf_setup(self%conf,f_confOpts,f_confOper)
 if ( ufo_vars_getindex(self%conf%Absorbers, var_mixr) < 1 ) then
   write(err_msg,*) 'ufo_radiancecrtm_setup error: H2O must be included in CRTM Absorbers'
   call abor1_ftn(err_msg)
 end if
 if ( ufo_vars_getindex(self%conf%Absorbers, var_oz) < 1 ) then
   write(err_msg,*) 'ufo_radiancecrtm_setup error: O3 must be included in CRTM Absorbers'
   call abor1_ftn(err_msg)
 end if

 ! request from the model all the hardcoded atmospheric & surface variables + 
 ! 1 * n_Absorbers
 ! 2 * n_Clouds (mass content and effective radius)
 nvars_in = size(varin_default) + self%conf%n_Absorbers + 2 * self%conf%n_Clouds
 allocate(self%varin(nvars_in))
 self%varin(1:size(varin_default)) = varin_default
 ind = size(varin_default) + 1
 !Use list of Absorbers and Clouds from conf
 do jspec = 1, self%conf%n_Absorbers
   self%varin(ind) = self%conf%Absorbers(jspec)
   ind = ind + 1
 end do
 do jspec = 1, self%conf%n_Clouds
   self%varin(ind) = self%conf%Clouds(jspec,1)
   ind = ind + 1
   self%varin(ind) = self%conf%Clouds(jspec,2)
   ind = ind + 1
 end do

 ! save channels
 allocate(self%channels(size(channels)))
 self%channels(:) = channels(:)

end subroutine ufo_radiancecrtm_setup

! ------------------------------------------------------------------------------

subroutine ufo_radiancecrtm_delete(self)

implicit none
class(ufo_radiancecrtm), intent(inout) :: self

 call crtm_conf_delete(self%conf)

end subroutine ufo_radiancecrtm_delete

! ------------------------------------------------------------------------------

subroutine ufo_radiancecrtm_simobs(self, geovals, obss, nvars, nlocs, hofx, hofxdiags)
use fckit_mpi_module,   only: fckit_mpi_comm

implicit none

class(ufo_radiancecrtm),  intent(in) :: self         !Radiance object
type(ufo_geovals),        intent(in) :: geovals      !Inputs from the model
integer,                  intent(in) :: nvars, nlocs
real(c_double),        intent(inout) :: hofx(nvars, nlocs) !h(x) to return
type(ufo_geovals),     intent(inout) :: hofxdiags    !non-h(x) diagnostics
type(c_ptr), value,       intent(in) :: obss         !ObsSpace

! Local Variables
character(*), parameter :: PROGRAM_NAME = 'ufo_radiancecrtm_mod.F90'
character(255) :: message, version
integer        :: err_stat, alloc_stat
integer        :: l, m, n
type(ufo_geoval), pointer :: temp

integer :: n_Profiles
integer :: n_Layers
integer :: n_Channels

! Define the "non-demoninational" arguments
type(CRTM_ChannelInfo_type)             :: chinfo(self%conf%n_Sensors)
type(CRTM_Geometry_type),   allocatable :: geo(:)

! Define the FORWARD variables
type(CRTM_Atmosphere_type), allocatable :: atm(:)
type(CRTM_Surface_type),    allocatable :: sfc(:)
type(CRTM_RTSolution_type), allocatable :: rts(:,:)

! Define the K-MATRIX variables for hofxdiags
type(CRTM_Atmosphere_type), allocatable :: atm_K(:,:)
type(CRTM_Surface_type),    allocatable :: sfc_K(:,:)
type(CRTM_RTSolution_type), allocatable :: rts_K(:,:)
type(CRTM_Options_type),    allocatable :: Options(:)

! Used to parse hofxdiags
character(len=MAXVARLEN) :: varstr
character(len=MAXVARLEN), dimension(hofxdiags%nvar) :: &
                          ystr_diags, xstr_diags
character(10), parameter :: jacobianstr = "_jacobian_"
integer :: str_pos(4), ch_diags(hofxdiags%nvar)
integer :: jvar, jprofile, jlevel, jchannel, ichannel, jspec

logical :: jacobian_needed
character(max_string) :: err_msg

<<<<<<< HEAD
logical, allocatable :: Mask(:)
real(c_double) :: missing
=======
type(fckit_mpi_comm)  :: f_comm

 call obsspace_get_comm(obss, f_comm)
>>>>>>> 8baaf9b0

 ! Get number of profile and layers from geovals
 ! ---------------------------------------------
 n_Profiles = geovals%nlocs
 call ufo_geovals_get_var(geovals, var_ts, temp)
 n_Layers = temp%nval
 nullify(temp)


 ! Program header
 ! --------------
 call CRTM_Version( Version )
 call Program_Message( PROGRAM_NAME, &
                       'Check/example program for the CRTM Forward and K-Matrix functions using '//&
                       trim(self%conf%ENDIAN_type)//' coefficient datafiles', &
                       'CRTM Version: '//TRIM(Version) )


 ! Initialise all the sensors at once
 ! ----------------------------------
 !** NOTE: CRTM_Init points to the various binary files needed for CRTM.  See the
 !**       CRTM_Lifecycle.f90 for more details.

 write( *,'(/5x,"Initializing the CRTM...")' )
 err_stat = CRTM_Init( self%conf%SENSOR_ID, chinfo, &
                       File_Path=trim(self%conf%COEFFICIENT_PATH), &
                       IRwaterCoeff_File=trim(self%conf%IRwaterCoeff_File), &
                       IRlandCoeff_File=trim(self%conf%IRlandCoeff_File), &
                       IRsnowCoeff_File=trim(self%conf%IRsnowCoeff_File), &
                       IRiceCoeff_File=trim(self%conf%IRiceCoeff_File), &
                       VISwaterCoeff_File=trim(self%conf%VISwaterCoeff_File), &
                       VISlandCoeff_File=trim(self%conf%VISlandCoeff_File), &
                       VISsnowCoeff_File=trim(self%conf%VISsnowCoeff_File), &
                       VISiceCoeff_File=trim(self%conf%VISiceCoeff_File), &
                       MWwaterCoeff_File=trim(self%conf%MWwaterCoeff_File), &
                       Quiet=.TRUE.)
 message = 'Error initializing CRTM'
 call crtm_comm_stat_check(err_stat, PROGRAM_NAME, message, f_comm)

 ! Loop over all sensors. Not necessary if we're calling CRTM for each sensor
 ! ----------------------------------------------------------------------------
 Sensor_Loop:do n = 1, self%conf%n_Sensors


   ! Pass channel list to CRTM
   ! -------------------------
   err_stat = CRTM_ChannelInfo_Subset(chinfo(n), self%channels, reset=.false.)
   message = 'Error subsetting channels!'
   call crtm_comm_stat_check(err_stat, PROGRAM_NAME, message, f_comm)

   ! Determine the number of channels for the current sensor
   ! -------------------------------------------------------
   n_Channels = CRTM_ChannelInfo_n_Channels(chinfo(n))

   ! Allocate the ARRAYS (for CRTM_Forward)
   ! --------------------------------------
   allocate( geo( n_Profiles ),               &
             atm( n_Profiles ),               &
             sfc( n_Profiles ),               &
             rts( n_Channels, n_Profiles ),   &
             Options( n_Profiles ),           &
             STAT = alloc_stat )
   message = 'Error allocating structure arrays'
   call crtm_comm_stat_check(alloc_stat, PROGRAM_NAME, message, f_comm)

   if (n_Layers > 0) call CRTM_RTSolution_Create (rts, n_Layers) 

   ! Create the input FORWARD structure (atm)
   ! ----------------------------------------
   call CRTM_Atmosphere_Create( atm, n_Layers, self%conf%n_Absorbers, self%conf%n_Clouds, self%conf%n_Aerosols )
   if ( ANY(.NOT. CRTM_Atmosphere_Associated(atm)) ) THEN
      message = 'Error allocating CRTM Forward Atmosphere structure'
      CALL Display_Message( PROGRAM_NAME, message, FAILURE )
      STOP
   END IF


   ! Create the input FORWARD structure (sfc)
   ! ----------------------------------------
   call CRTM_Surface_Create(sfc, n_Channels)
   IF ( ANY(.NOT. CRTM_Surface_Associated(sfc)) ) THEN
      message = 'Error allocating CRTM Surface structure'
      CALL Display_Message( PROGRAM_NAME, message, FAILURE )
      STOP
   END IF

   CALL CRTM_RTSolution_Create(rts, n_Layers )

   !Assign the data from the GeoVaLs
   !--------------------------------
   call Load_Atm_Data(n_Profiles,n_Layers,geovals,atm,self%conf)
   call Load_Sfc_Data(n_Profiles,n_Channels,self%channels,geovals,sfc,chinfo,obss,self%conf)
   call Load_Geom_Data(n_Profiles,obss,geo)

   ! Call THE CRTM inspection
   ! ------------------------
   if (self%conf%inspect > 0) then
     call CRTM_Atmosphere_Inspect(atm(self%conf%inspect))
     call CRTM_Surface_Inspect(sfc(self%conf%inspect))
     call CRTM_Geometry_Inspect(geo(self%conf%inspect))
     call CRTM_ChannelInfo_Inspect(chinfo(n))
   endif

   !! Parse hofxdiags%variables into independent/dependent variables and channel
   !! assumed formats:
   !!   jacobian var -->     <ystr>_jacobian_<xstr>_<chstr>
   !!   non-jacobian var --> <ystr>_<chstr>

   jacobian_needed = .false.
   do jvar = 1, hofxdiags%nvar
      varstr = hofxdiags%variables(jvar)
      str_pos(4) = len_trim(varstr)
      if (str_pos(4) < 1) cycle
      str_pos(3) = index(varstr,"_",back=.true.)        !final "_" before channel
      read(varstr(str_pos(3)+1:str_pos(4)),*) ch_diags(jvar)
      str_pos(1) = index(varstr,jacobianstr) - 1        !position before jacobianstr
      if (str_pos(1) == 0) then
         write(err_msg,*) 'ufo_radiancecrtm_simobs: _jacobian_ must be // &
                           & preceded by dependent variable in config: ', &
                           & hofxdiags%variables(jvar)
         call abor1_ftn(err_msg)
      else if (str_pos(1) > 0) then
         !Diagnostic is a Jacobian member (dy/dx)
         ystr_diags(jvar) = varstr(1:str_pos(1))
         str_pos(2) = str_pos(1) + len(jacobianstr) + 1 !begin xstr_diags
         jacobian_needed = .true.
         str_pos(4) = str_pos(3) - str_pos(2)
         xstr_diags(jvar)(1:str_pos(4)) = varstr(str_pos(2):str_pos(3)-1)
         xstr_diags(jvar)(str_pos(4)+1:) = ""
      else !null
         !Diagnostic is a dependent variable (y)
         xstr_diags(jvar) = ""
         ystr_diags(jvar)(1:str_pos(3)-1) = varstr(1:str_pos(3)-1)
         ystr_diags(jvar)(str_pos(3):) = ""
      end if 
   end do

   call Mask_Profiles(n_Profiles,n_Channels,self%channels,obss,Mask)
   do jprofile = 1, n_Profiles
      Options(jprofile)%Skip_Profile = .not.Mask(jprofile)
   end do

   if (jacobian_needed) then
      ! Allocate the ARRAYS (for CRTM_K_Matrix)
      ! --------------------------------------
      allocate( atm_K( n_Channels, n_Profiles ),               &
                sfc_K( n_Channels, n_Profiles ),   &
                rts_K( n_Channels, n_Profiles ),   &
                STAT = alloc_stat )
      message = 'Error allocating K structure arrays'
      call crtm_comm_stat_check(alloc_stat, PROGRAM_NAME, message, f_comm)

      ! Create output K-MATRIX structure (atm)
      ! --------------------------------------
      call CRTM_Atmosphere_Create( atm_K, n_Layers, self%conf%n_Absorbers, self%conf%n_Clouds, self%conf%n_Aerosols )
      if ( ANY(.NOT. CRTM_Atmosphere_Associated(atm_K)) ) THEN
         message = 'Error allocating CRTM K-matrix Atmosphere structure (setTraj)'
         CALL Display_Message( PROGRAM_NAME, message, FAILURE )
         STOP
      END IF

      ! Create output K-MATRIX structure (sfc)
      ! --------------------------------------
      call CRTM_Surface_Create( sfc_K, n_Channels)
      IF ( ANY(.NOT. CRTM_Surface_Associated(sfc_K)) ) THEN
         message = 'Error allocating CRTM K-matrix Surface structure (setTraj)'
         CALL Display_Message( PROGRAM_NAME, message, FAILURE )
         STOP
      END IF

      ! Zero the K-matrix OUTPUT structures
      ! -----------------------------------
      call CRTM_Atmosphere_Zero( atm_K )
      call CRTM_Surface_Zero( sfc_K )

      ! Inintialize the K-matrix INPUT so that the results are dTb/dx
      ! -------------------------------------------------------------
      rts_K%Radiance               = ZERO
      rts_K%Brightness_Temperature = ONE


      ! Call the K-matrix model
      ! -----------------------
      err_stat = CRTM_K_Matrix( atm         , &  ! FORWARD  Input
                                sfc         , &  ! FORWARD  Input
                                rts_K       , &  ! K-MATRIX Input
                                geo         , &  ! Input
                                chinfo(n:n) , &  ! Input
<<<<<<< HEAD
                                atm_K       , &  ! K-MATRIX Output
                                sfc_K       , &  ! K-MATRIX Output
                                rts         , &  ! FORWARD  Output
                                Options       )  ! Input

      if ( err_stat /= SUCCESS ) THEN
         message = 'Error calling CRTM (setTraj) K-Matrix Model for '//TRIM(self%conf%SENSOR_ID(n))
         call Display_Message( PROGRAM_NAME, message, FAILURE )
         stop
      end if

   else
      ! Call the forward model call for each sensor
      ! -------------------------------------------
      err_stat = CRTM_Forward( atm         , &  ! Input
                               sfc         , &  ! Input
                               geo         , &  ! Input
                               chinfo(n:n) , &  ! Input
                               rts         , &  ! Output
                               Options       )  ! Input
      if ( err_stat /= SUCCESS ) THEN
         message = 'Error calling CRTM Forward Model for '//TRIM(self%conf%SENSOR_ID(n))
         call Display_Message( PROGRAM_NAME, message, FAILURE )
         stop
      end if

=======
                                atm_K  , &  ! K-MATRIX Output
                                sfc_K  , &  ! K-MATRIX Output
                                rts           )  ! FORWARD  Output
      message = 'Error calling CRTM (setTraj) K-Matrix Model for '//TRIM(self%conf%SENSOR_ID(n))
      call crtm_comm_stat_check(err_stat, PROGRAM_NAME, message, f_comm)
   else
      ! Call the forward model call for each sensor
      ! -------------------------------------------
      err_stat = CRTM_Forward( atm        , &  ! Input
                               sfc        , &  ! Input
                               geo        , &  ! Input
                               chinfo(n:n), &  ! Input
                               rts          )  ! Output
      message = 'Error calling CRTM Forward Model for '//TRIM(self%conf%SENSOR_ID(n))
      call crtm_comm_stat_check(err_stat, PROGRAM_NAME, message, f_comm)
>>>>>>> 8baaf9b0
   end if ! jacobian_needed

   !call CRTM_RTSolution_Inspect(rts)

   ! Put simulated brightness temperature into hofx
   ! ----------------------------------------------

   ! Set missing value
   missing = missing_value(missing)

   !Set to missing, then retrieve non-missing profiles
   hofx = missing
   do m = 1, n_Profiles
     if (.not.Mask(m)) cycle
     do l = 1, size(self%channels)
       hofx(l,m) = rts(l,m)%Brightness_Temperature
     end do
   end do

   ! Put simulated diagnostics into hofxdiags
   ! ----------------------------------------------
   do jvar = 1, hofxdiags%nvar
      if (len(trim(hofxdiags%variables(jvar))) < 1) cycle

      if (size(pack(self%channels,self%channels==ch_diags(jvar))) /= 1) then
         write(err_msg,*) 'ufo_radiancecrtm_simobs: mismatch between// &
                           & h(x) channels(', self%channels,') and// &
                           & ch_diags(jvar) = ', ch_diags(jvar)
         call abor1_ftn(err_msg)
      end if

      jchannel = -1
      do ichannel = 1, size(self%channels)
         if (ch_diags(jvar) == self%channels(ichannel)) then
            jchannel = ichannel
            exit
         end if
      end do

      if (allocated(hofxdiags%geovals(jvar)%vals)) &
         deallocate(hofxdiags%geovals(jvar)%vals)

      !=========================
      ! Diagnostics used for QC
      !=========================
      if (trim(xstr_diags(jvar)) == "") then
         ! forward h(x) diags
         select case(ystr_diags(jvar))
            ! variable: optical_thickness_of_atmosphere_layer_CH
            case (var_opt_depth)
               hofxdiags%geovals(jvar)%nval = n_Layers
               allocate(hofxdiags%geovals(jvar)%vals(hofxdiags%geovals(jvar)%nval,n_Profiles))
               do jprofile = 1, n_Profiles
                  if (.not.Mask(jprofile)) cycle
                  do jlevel = 1, hofxdiags%geovals(jvar)%nval
                     hofxdiags%geovals(jvar)%vals(jlevel,jprofile) = &
                        rts(jchannel,jprofile) % layer_optical_depth(jlevel)
                  end do
               end do

            ! variable: toa_outgoing_radiance_per_unit_wavenumber_CH [mW / (m^2 sr cm^-1)] (nval=1)
            case (var_radiance)
               hofxdiags%geovals(jvar)%nval = 1
               allocate(hofxdiags%geovals(jvar)%vals(hofxdiags%geovals(jvar)%nval,n_Profiles))
               do jprofile = 1, n_Profiles
                  if (.not.Mask(jprofile)) cycle
                  hofxdiags%geovals(jvar)%vals(1,jprofile) = &
                     rts(jchannel,jprofile) % Radiance
               end do

            ! variable: brightness_temperature_assuming_clear_sky_CH
            case (var_tb_clr)
               hofxdiags%geovals(jvar)%nval = 1
               allocate(hofxdiags%geovals(jvar)%vals(hofxdiags%geovals(jvar)%nval,n_Profiles))
               do jprofile = 1, n_Profiles
                  if (.not.Mask(jprofile)) cycle
                  ! Note: Using Tb_Clear requires CRTM_Atmosphere_IsFractional(cloud_coverage_flag) 
                  ! to be true. For CRTM v2.3.0, that happens when 
                  ! atm(jprofile)%Cloud_Fraction > MIN_COVERAGE_THRESHOLD (1e.-6)
                  hofxdiags%geovals(jvar)%vals(1,jprofile) = &
                     rts(jchannel,jprofile) % Tb_Clear 
               end do
            ! variable: brightness_temperature_CH
            case (var_tb)
               hofxdiags%geovals(jvar)%nval = 1
               allocate(hofxdiags%geovals(jvar)%vals(hofxdiags%geovals(jvar)%nval,n_Profiles))
               do jprofile = 1, n_Profiles
                  if (.not.Mask(jprofile)) cycle
                  hofxdiags%geovals(jvar)%vals(1,jprofile) = &
                     rts(jchannel,jprofile) % Brightness_Temperature 
               end do
            case default
               write(err_msg,*) 'ufo_radiancecrtm_simobs: //&
                                 & ObsDiagnostic is unsupported, ', &
                                 & hofxdiags%variables(jvar)
               call abor1_ftn(err_msg)
         end select
      else if (ystr_diags(jvar) == var_tb) then
         ! var_tb jacobians
         select case (xstr_diags(jvar))
            ! variable: brightness_temperature_jacobian_air_temperature_CH
            case (var_ts)
               hofxdiags%geovals(jvar)%nval = n_Layers
               allocate(hofxdiags%geovals(jvar)%vals(hofxdiags%geovals(jvar)%nval,n_Profiles))
               do jprofile = 1, n_Profiles
                  if (.not.Mask(jprofile)) cycle
                  do jlevel = 1, hofxdiags%geovals(jvar)%nval
                     hofxdiags%geovals(jvar)%vals(jlevel,jprofile) = &
                        atm_K(jchannel,jprofile) % Temperature(jlevel)
                  end do
               end do
            ! variable: brightness_temperature_jacobian_humidity_mixing_ratio_CH (nval==n_Layers) --> requires MAXVARLEN=58
            case (var_mixr)
               hofxdiags%geovals(jvar)%nval = n_Layers
               allocate(hofxdiags%geovals(jvar)%vals(hofxdiags%geovals(jvar)%nval,n_Profiles))
               jspec = ufo_vars_getindex(self%conf%Absorbers, var_mixr)
               do jprofile = 1, n_Profiles
                  if (.not.Mask(jprofile)) cycle
                  do jlevel = 1, hofxdiags%geovals(jvar)%nval
                     hofxdiags%geovals(jvar)%vals(jlevel,jprofile) = &
                        atm_K(jchannel,jprofile) % Absorber(jlevel,jspec)
                  end do
               end do

            ! variable: brightness_temperature_jacobian_surface_temperature_CH (nval=1)
            case (var_sfc_t)
               hofxdiags%geovals(jvar)%nval = 1
               allocate(hofxdiags%geovals(jvar)%vals(hofxdiags%geovals(jvar)%nval,n_Profiles))
               do jprofile = 1, n_Profiles
                  if (.not.Mask(jprofile)) cycle
                  hofxdiags%geovals(jvar)%vals(1,jprofile) = &
                     sfc_K(jchannel,jprofile) % water_temperature &
                   + sfc_K(jchannel,jprofile) % land_temperature &
                   + sfc_K(jchannel,jprofile) % ice_temperature &
                   + sfc_K(jchannel,jprofile) % snow_temperature
               end do

            ! variable: brightness_temperature_jacobian_surface_emissivity_CH (nval=1)
            case (var_sfc_emiss)
               hofxdiags%geovals(jvar)%nval = 1
               allocate(hofxdiags%geovals(jvar)%vals(hofxdiags%geovals(jvar)%nval,n_Profiles))
               do jprofile = 1, n_Profiles
                  if (.not.Mask(jprofile)) cycle
                  hofxdiags%geovals(jvar)%vals(1,jprofile) = &
                     rts_K(jchannel,jprofile) % surface_emissivity
               end do
            case default
               write(err_msg,*) 'ufo_radiancecrtm_simobs: //&
                                 & ObsDiagnostic is unsupported, ', &
                                 & hofxdiags%variables(jvar)
               call abor1_ftn(err_msg)
         end select
      else
         write(err_msg,*) 'ufo_radiancecrtm_simobs: //&
                           & ObsDiagnostic is unsupported, ', &
                           & hofxdiags%variables(jvar)
         call abor1_ftn(err_msg)
      end if
   end do


   ! Deallocate the structures
   ! -------------------------
   call CRTM_Geometry_Destroy(geo)
   call CRTM_Atmosphere_Destroy(atm)
   call CRTM_Surface_Destroy(sfc)
   call CRTM_RTSolution_Destroy(rts)

   ! Deallocate all arrays
   ! ---------------------
<<<<<<< HEAD
   deallocate(geo, atm, sfc, rts, Options, STAT = alloc_stat)
   if ( alloc_stat /= 0 ) THEN
      message = 'Error deallocating structure arrays'
      call Display_Message( PROGRAM_NAME, message, FAILURE )
      stop
   end if
=======
   deallocate(geo, atm, sfc, rts, STAT = alloc_stat)
   message = 'Error deallocating structure arrays'
   call crtm_comm_stat_check(alloc_stat, PROGRAM_NAME, message, f_comm)
>>>>>>> 8baaf9b0

   if (jacobian_needed) then
      ! Deallocate the K structures
      ! ---------------------------
      call CRTM_Atmosphere_Destroy(atm_K)
      call CRTM_Surface_Destroy(sfc_K)
      call CRTM_RTSolution_Destroy(rts_K)

      ! Deallocate all K arrays
      ! -----------------------
      deallocate(atm_K, sfc_K, rts_K, STAT = alloc_stat)
      message = 'Error deallocating K structure arrays'
      call crtm_comm_stat_check(alloc_stat, PROGRAM_NAME, message, f_comm)
   end if

 end do Sensor_Loop


 ! Destroy CRTM instance
 ! ---------------------
 write( *, '( /5x, "Destroying the CRTM..." )' )
 err_stat = CRTM_Destroy( chinfo )
 message = 'Error destroying CRTM'
 call crtm_comm_stat_check(err_stat, PROGRAM_NAME, message, f_comm)

end subroutine ufo_radiancecrtm_simobs

! ------------------------------------------------------------------------------

end module ufo_radiancecrtm_mod<|MERGE_RESOLUTION|>--- conflicted
+++ resolved
@@ -158,14 +158,11 @@
 logical :: jacobian_needed
 character(max_string) :: err_msg
 
-<<<<<<< HEAD
 logical, allocatable :: Mask(:)
 real(c_double) :: missing
-=======
 type(fckit_mpi_comm)  :: f_comm
 
  call obsspace_get_comm(obss, f_comm)
->>>>>>> 8baaf9b0
 
  ! Get number of profile and layers from geovals
  ! ---------------------------------------------
@@ -354,18 +351,12 @@
                                 rts_K       , &  ! K-MATRIX Input
                                 geo         , &  ! Input
                                 chinfo(n:n) , &  ! Input
-<<<<<<< HEAD
                                 atm_K       , &  ! K-MATRIX Output
                                 sfc_K       , &  ! K-MATRIX Output
                                 rts         , &  ! FORWARD  Output
                                 Options       )  ! Input
-
-      if ( err_stat /= SUCCESS ) THEN
-         message = 'Error calling CRTM (setTraj) K-Matrix Model for '//TRIM(self%conf%SENSOR_ID(n))
-         call Display_Message( PROGRAM_NAME, message, FAILURE )
-         stop
-      end if
-
+      message = 'Error calling CRTM (setTraj) K-Matrix Model for '//TRIM(self%conf%SENSOR_ID(n))
+      call crtm_comm_stat_check(err_stat, PROGRAM_NAME, message, f_comm)
    else
       ! Call the forward model call for each sensor
       ! -------------------------------------------
@@ -375,29 +366,8 @@
                                chinfo(n:n) , &  ! Input
                                rts         , &  ! Output
                                Options       )  ! Input
-      if ( err_stat /= SUCCESS ) THEN
-         message = 'Error calling CRTM Forward Model for '//TRIM(self%conf%SENSOR_ID(n))
-         call Display_Message( PROGRAM_NAME, message, FAILURE )
-         stop
-      end if
-
-=======
-                                atm_K  , &  ! K-MATRIX Output
-                                sfc_K  , &  ! K-MATRIX Output
-                                rts           )  ! FORWARD  Output
-      message = 'Error calling CRTM (setTraj) K-Matrix Model for '//TRIM(self%conf%SENSOR_ID(n))
-      call crtm_comm_stat_check(err_stat, PROGRAM_NAME, message, f_comm)
-   else
-      ! Call the forward model call for each sensor
-      ! -------------------------------------------
-      err_stat = CRTM_Forward( atm        , &  ! Input
-                               sfc        , &  ! Input
-                               geo        , &  ! Input
-                               chinfo(n:n), &  ! Input
-                               rts          )  ! Output
       message = 'Error calling CRTM Forward Model for '//TRIM(self%conf%SENSOR_ID(n))
       call crtm_comm_stat_check(err_stat, PROGRAM_NAME, message, f_comm)
->>>>>>> 8baaf9b0
    end if ! jacobian_needed
 
    !call CRTM_RTSolution_Inspect(rts)
@@ -568,18 +538,9 @@
 
    ! Deallocate all arrays
    ! ---------------------
-<<<<<<< HEAD
    deallocate(geo, atm, sfc, rts, Options, STAT = alloc_stat)
-   if ( alloc_stat /= 0 ) THEN
-      message = 'Error deallocating structure arrays'
-      call Display_Message( PROGRAM_NAME, message, FAILURE )
-      stop
-   end if
-=======
-   deallocate(geo, atm, sfc, rts, STAT = alloc_stat)
    message = 'Error deallocating structure arrays'
    call crtm_comm_stat_check(alloc_stat, PROGRAM_NAME, message, f_comm)
->>>>>>> 8baaf9b0
 
    if (jacobian_needed) then
       ! Deallocate the K structures
