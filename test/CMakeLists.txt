# (C) Copyright 2017-2018 UCAR.
#
# This software is licensed under the terms of the Apache Licence Version 2.0
# which can be obtained at http://www.apache.org/licenses/LICENSE-2.0.

# macro to create a symlink from src to dst
function(CREATE_SYMLINK src dst)
    foreach (FILENAME ${ARGN})
        execute_process( COMMAND ${CMAKE_COMMAND} -E create_symlink
            ${src}/${FILENAME}
            ${dst}/${FILENAME} )
        endforeach(FILENAME)
endfunction(CREATE_SYMLINK)

# macro to create a symlink from src to dst with just filename
function(CREATE_SYMLINK_FILENAME src dst)
    foreach (FILENAME ${ARGN})
        get_filename_component(filename ${FILENAME} NAME )
        execute_process( COMMAND ${CMAKE_COMMAND} -E create_symlink
            ${src}/${FILENAME}
            ${dst}/${filename} )
        endforeach(FILENAME)
endfunction(CREATE_SYMLINK_FILENAME)

# Create Data directory for test input config and symlink all files
list( APPEND ufo_test_input
  testinput/abi_ahi_crtm.yaml
  testinput/adt.yaml
  testinput/aircraft.yaml
  testinput/airs_crtm.yaml
  testinput/amsua_crtm.yaml
  testinput/amsua_rttov.yaml
  testinput/amsua_qc.yaml
  testinput/atms_crtm.yaml
  testinput/gmi_crtm.yaml
  testinput/aod_crtm.yaml
  testinput/coolskin.yaml
  testinput/cris_crtm.yaml
  testinput/genericprof.yaml
  testinput/geovals.yaml
  testinput/gnssrobndropp1d.yaml
  testinput/gnssrobndropp2d.yaml
  testinput/gnssrobndgsi.yaml
  testinput/gnssroref.yaml
  testinput/hirs4_crtm.yaml
  testinput/iasi_crtm.yaml
  testinput/gsisfcmodel.yaml
#  testinput/surface_ps_qc.yaml
  testinput/locations.yaml
  testinput/mhs_crtm.yaml
  testinput/qc_boundscheck.yaml
  testinput/qc_domainchk_zenith.yaml
  testinput/qc_thinning.yaml
  testinput/qc_backgroundcheck.yaml
  testinput/qc_thinning_rad.yaml
  testinput/radiosonde.yaml
  testinput/radiosonde_qc.yaml
  testinput/satwind.yaml
  testinput/sbuv2_n19.yaml
  testinput/scatwind.yaml
  testinput/seaicefrac.yaml
  testinput/seaicethick.yaml
  testinput/sea_surface_temp.yaml
  testinput/seviri_crtm.yaml
  testinput/sndrd1-4_crtm.yaml
  testinput/tprof.yaml
  testinput/qc_domain_minpress.yaml
)

file(MAKE_DIRECTORY ${CMAKE_CURRENT_BINARY_DIR}/testinput)
CREATE_SYMLINK( ${CMAKE_CURRENT_SOURCE_DIR} ${CMAKE_CURRENT_BINARY_DIR} ${ufo_test_input} )

# Add files to cmake resources
ecbuild_add_resources( TARGET ufo_test_scripts
                       SOURCES_PACK
                       ${ufo_test_input}
                     )

# Create Data directory for test data and symlink files
list( APPEND ufo_test_data
  atmosphere/aircraft_geoval_2018041500_m.nc4
  atmosphere/aircraft_geoval_2018041500_s.nc4
  atmosphere/airs_aqua_geoval_2018041500_m.nc4
  atmosphere/amsua_n19_geoval_2018041500_m.nc4
  atmosphere/amsua_n19_geoval_2018041500_s.nc4
  atmosphere/atms_npp_geoval_2018041500_m.nc4
  atmosphere/atms_npp_geoval_2018041500_s.nc4
  atmosphere/gmi_gpm_geoval_2018041500_m.nc4
  atmosphere/aod_geoval_2018041500_m.nc4
  atmosphere/aod_geoval_2018041500_s.nc4
  atmosphere/cris-fsr_npp_geoval_2018041500_m.nc4
  atmosphere/geovals_rttov.nc4
  atmosphere/gnssro_geoval_2018041500_s.nc4
  atmosphere/gnssro_geoval_2018041500_s_2d.nc4
  atmosphere/gnssro_geoval_2018041500_m.nc4
  atmosphere/hirs4_metop-a_geoval_2018041500_m.nc4
  atmosphere/iasi_metop-a_geoval_2018041500_m.nc4
  atmosphere/mhs_n19_geoval_2018041500_m.nc4
  atmosphere/satwind_geoval_2018041500_m.nc4
  atmosphere/sbuv2_n19_geoval_2018041500_m.nc4
  atmosphere/satwind_geoval_2018041500_s.nc4
  atmosphere/scatwind_geoval_2018041500_m.nc4
  atmosphere/sfc_geoval_2018041500_m.nc4
  atmosphere/seviri_m08_geoval_2018041500_m.nc4
  atmosphere/sndrd1_g15_geoval_2018041500_m.nc4
  atmosphere/sndrd2_g15_geoval_2018041500_m.nc4
  atmosphere/sndrd3_g15_geoval_2018041500_m.nc4
  atmosphere/sndrd4_g15_geoval_2018041500_m.nc4
  atmosphere/ahi_himawari8_geoval_2019042306_m.nc4
  atmosphere/abi_g16_geoval_2019042306_m.nc4
  atmosphere/sondes_geoval_2018041500_m.nc4
  atmosphere/sondes_geoval_2018041500_s.nc4
  marine/coolskin_fake_geovals_2018041500.nc
  marine/cryosat2-2018-04-15_geovals.nc
  marine/icec-2018-04-15_geovals.nc
  marine/Jason-2-2018-04-15_geovals.nc
  marine/profile_2018-04-15_geovals.nc
  marine/sst_obs-2018-04-15_geovals.nc
)

file(MAKE_DIRECTORY ${CMAKE_CURRENT_BINARY_DIR}/Data)
CREATE_SYMLINK_FILENAME( ${CMAKE_CURRENT_SOURCE_DIR}/testinput ${CMAKE_CURRENT_BINARY_DIR}/Data ${ufo_test_data} )

# Add ioda obs test data
list (APPEND ioda_obs_test_data
  atmosphere/aircraft_obs_2018041500_m.nc4
  atmosphere/aircraft_obs_2018041500_s.nc4
  atmosphere/airs_aqua_obs_2018041500_m.nc4
  atmosphere/amsua_n19_obs_2018041500_m.nc4
  atmosphere/gmi_gpm_obs_2018041500_m.nc4
  atmosphere/amsua_n19_obs_2018041500_s.nc4
  atmosphere/atms_npp_obs_2018041500_m.nc4
  atmosphere/ioda_metop_2_amsua.nc4
  atmosphere/aod_obs_2018041500_m.nc4
  atmosphere/aod_obs_2018041500_s.nc4
  atmosphere/cris-fsr_npp_obs_2018041500_m.nc4
  atmosphere/gnssro_obs_2018041500_s.nc4
  atmosphere/gnssro_obs_2018041500_m.nc4
  atmosphere/hirs4_metop-a_obs_2018041500_m.nc4
  atmosphere/iasi_metop-a_obs_2018041500_m.nc4
  atmosphere/mhs_n19_obs_2018041500_m.nc4
  atmosphere/satwind_obs_2018041500_m.nc4
  atmosphere/satwind_obs_2018041500_s.nc4
  atmosphere/sbuv2_n19_obs_2018041500_m.nc4
  atmosphere/scatwind_obs_2018041500_m.nc4
  atmosphere/seviri_m08_obs_2018041500_m.nc4
  atmosphere/sndrd1_g15_obs_2018041500_m.nc4
  atmosphere/sndrd2_g15_obs_2018041500_m.nc4
  atmosphere/sndrd3_g15_obs_2018041500_m.nc4
  atmosphere/sndrd4_g15_obs_2018041500_m.nc4
  atmosphere/ahi_himawari8_obs_2019042306_m.nc4
  atmosphere/abi_g16_obs_2019042306_m.nc4

  atmosphere/sfc_obs_2018041500_m.nc4

  atmosphere/sondes_obs_2018041500_m.nc4
  atmosphere/sondes_obs_2018041500_s.nc4
  marine/coolskin_fake_obs_2018041500.nc
  marine/cryosat2-2018-04-15.nc
  marine/icec-2018-04-15.nc
  marine/Jason-2-2018-04-15.nc
  marine/profile_2018-04-15.nc
  marine/sst_obs-2018-04-15.nc4

  )

CREATE_SYMLINK_FILENAME( ${ioda_SOURCE_DIR}/test/testinput
                         ${CMAKE_CURRENT_BINARY_DIR}/Data
                         ${ioda_obs_test_data} )

#####################################################################

ecbuild_add_test( TARGET  test_ufo_geovals
                  SOURCES mains/TestGeoVaLs.cc
                  ARGS    "testinput/geovals.yaml"
                  LIBS    ufo )

ecbuild_add_test( TARGET  test_ufo_locations
                  SOURCES mains/TestLocations.cc
                  ARGS    "testinput/locations.yaml"
                  LIBS    ufo )

ecbuild_add_test( TARGET  test_ufo_qc_domain_minpress
	          SOURCES mains/TestObsFilters.cc
	          ARGS    "testinput/qc_domain_minpress.yaml"
	          LIBS    ufo)

ecbuild_add_test( TARGET  test_ufo_gsi_sfc_model_opr
                  SOURCES mains/TestObsOperator.cc
                  ARGS    "testinput/gsisfcmodel.yaml"
                  LIBS    ufo )

#ecbuild_add_test( TARGET  test_ufo_surface_ps_qc
#                  SOURCES mains/TestObsFilters.cc
#                  ARGS    "testinput/surface_ps_qc.yaml"
#                  LIBS    ufo )

ecbuild_add_test( TARGET  test_ufo_amsua_opr_crtm
                  SOURCES mains/TestObsOperator.cc
                  ARGS    "testinput/amsua_crtm.yaml"
                  LIBS    ufo )

ecbuild_add_test( TARGET  test_ufo_amsua_qc
                  SOURCES mains/TestObsFilters.cc
                  ARGS    "testinput/amsua_qc.yaml"
                  LIBS    ufo )

ecbuild_add_test( TARGET  test_ufo_amsua_tlad_crtm
                  SOURCES mains/TestObsOperatorTLAD.cc
                  ARGS    "testinput/amsua_crtm.yaml"
                  LIBS    ufo )

#ecbuild_add_test( TARGET  test_ufo_atms_opr_crtm
#                  SOURCES mains/TestObsOperator.cc
#                  ARGS    "testinput/atms_crtm.yaml"
#                  LIBS    ufo )

ecbuild_add_test( TARGET  test_ufo_atms_tlad_crtm
                  SOURCES mains/TestObsOperatorTLAD.cc
                  ARGS    "testinput/atms_crtm.yaml"
                  LIBS    ufo )

ecbuild_add_test( TARGET  test_ufo_gmi_opr_crtm
                  SOURCES mains/TestObsOperator.cc
                  ARGS    "testinput/gmi_crtm.yaml"
                  LIBS    ufo )

ecbuild_add_test( TARGET  test_ufo_gmi_tlad_crtm
                  SOURCES mains/TestObsOperatorTLAD.cc
                  ARGS    "testinput/gmi_crtm.yaml"
                  LIBS    ufo )

ecbuild_add_test( TARGET  test_ufo_seviri_opr_crtm
                  SOURCES mains/TestObsOperator.cc
                  ARGS    "testinput/seviri_crtm.yaml"
                  LIBS    ufo )

ecbuild_add_test( TARGET  test_ufo_seviri_tlad_crtm
                  SOURCES mains/TestObsOperatorTLAD.cc
                  ARGS    "testinput/seviri_crtm.yaml"
                  LIBS    ufo )

ecbuild_add_test( TARGET  test_ufo_cris_opr_crtm
                  SOURCES mains/TestObsOperator.cc
                  ARGS    "testinput/cris_crtm.yaml"
                  LIBS    ufo )

ecbuild_add_test( TARGET  test_ufo_cris_tlad_crtm
                  SOURCES mains/TestObsOperatorTLAD.cc
                  ARGS    "testinput/cris_crtm.yaml"
                  LIBS    ufo )

ecbuild_add_test( TARGET  test_ufo_mhs_opr_crtm
                  SOURCES mains/TestObsOperator.cc
                  ARGS    "testinput/mhs_crtm.yaml"
                  LIBS    ufo )

ecbuild_add_test( TARGET  test_ufo_mhs_tlad_crtm
                  SOURCES mains/TestObsOperatorTLAD.cc
                  ARGS    "testinput/mhs_crtm.yaml"
                  LIBS    ufo )

ecbuild_add_test( TARGET  test_ufo_iasi_opr_crtm
                  MPI     2
                  SOURCES mains/TestObsOperator.cc
                  ARGS    "testinput/iasi_crtm.yaml"
                  LIBS    ufo )

ecbuild_add_test( TARGET  test_ufo_iasi_tlad_crtm
                  SOURCES mains/TestObsOperatorTLAD.cc
                  ARGS    "testinput/iasi_crtm.yaml"
                  LIBS    ufo )

ecbuild_add_test( TARGET  test_ufo_sndrd1-4_opr_crtm
                  SOURCES mains/TestObsOperator.cc
                  ARGS    "testinput/sndrd1-4_crtm.yaml"
                  LIBS    ufo )

ecbuild_add_test( TARGET  test_ufo_sndrd1-4_tlad_crtm
                  SOURCES mains/TestObsOperatorTLAD.cc
                  ARGS    "testinput/sndrd1-4_crtm.yaml"
                  LIBS    ufo )

ecbuild_add_test( TARGET  test_ufo_airs_opr_crtm
                  MPI     4
                  SOURCES mains/TestObsOperator.cc
                  ARGS    "testinput/airs_crtm.yaml"
                  LIBS    ufo )

ecbuild_add_test( TARGET  test_ufo_airs_tlad_crtm
                  SOURCES mains/TestObsOperatorTLAD.cc
                  ARGS    "testinput/airs_crtm.yaml"
                  LIBS    ufo )

ecbuild_add_test( TARGET  test_ufo_hirs4_opr_crtm
                  SOURCES mains/TestObsOperator.cc
                  ARGS    "testinput/hirs4_crtm.yaml"
                  LIBS    ufo )

ecbuild_add_test( TARGET  test_ufo_hirs4_tlad_crtm
                  SOURCES mains/TestObsOperatorTLAD.cc
                  ARGS    "testinput/hirs4_crtm.yaml"
                  LIBS    ufo )

ecbuild_add_test( TARGET  test_ufo_abi_ahi_opr_crtm
                  SOURCES mains/TestObsOperator.cc
                  ARGS    "testinput/abi_ahi_crtm.yaml"
                  LIBS    ufo )

ecbuild_add_test( TARGET  test_ufo_abi_ahi_tlad_crtm
                  SOURCES mains/TestObsOperatorTLAD.cc
                  ARGS    "testinput/abi_ahi_crtm.yaml"
                  LIBS    ufo )


if( ${RTTOV_FOUND} )
  ecbuild_add_test( TARGET  test_ufo_amsua_opr_rttov
                    SOURCES mains/TestObsOperator.cc
                    ARGS    "testinput/amsua_rttov.yaml"
                    LIBS    ufo )

  ecbuild_add_test( TARGET  test_ufo_amsua_tlad_rttov
                    SOURCES mains/TestObsOperatorTLAD.cc
                    ARGS    "testinput/amsua_rttov.yaml"
                    LIBS    ufo )
endif( ${RTTOV_FOUND} )

ecbuild_add_test( TARGET  test_ufo_sbuv2_n19_opr
                  SOURCES mains/TestObsOperator.cc
                  ARGS    "testinput/sbuv2_n19.yaml"
                  LIBS    ufo )

ecbuild_add_test( TARGET  test_ufo_radiosonde_opr
                  MPI     4
                  SOURCES mains/TestObsOperator.cc
                  ARGS    "testinput/radiosonde.yaml"
                  LIBS    ufo )

ecbuild_add_test( TARGET  test_ufo_radiosonde_qc
                  SOURCES mains/TestObsFilters.cc
                  ARGS    "testinput/radiosonde_qc.yaml"
                  LIBS    ufo )

ecbuild_add_test( TARGET  test_ufo_radiosonde_tlad
                  SOURCES mains/TestObsOperatorTLAD.cc
                  ARGS    "testinput/radiosonde.yaml"
                  LIBS    ufo )

ecbuild_add_test( TARGET  test_ufo_aircraft_opr
                  MPI     4
                  SOURCES mains/TestObsOperator.cc
                  ARGS    "testinput/aircraft.yaml"
                  LIBS    ufo )

ecbuild_add_test( TARGET  test_ufo_aircraft_tlad
                  SOURCES mains/TestObsOperatorTLAD.cc
                  ARGS    "testinput/aircraft.yaml"
                  LIBS    ufo )

ecbuild_add_test( TARGET  test_ufo_gnssroRef_opr
                  SOURCES mains/TestObsOperator.cc
                  ARGS    "testinput/gnssroref.yaml"
                  LIBS    ufo )

ecbuild_add_test( TARGET  test_ufo_gnssroRef_tlad
                  SOURCES mains/TestObsOperatorTLAD.cc
                  ARGS    "testinput/gnssroref.yaml"
                  LIBS    ufo )

ecbuild_add_test( TARGET  test_ufo_gnssroBndGSI_opr
                  SOURCES mains/TestObsOperator.cc
                  ARGS    "testinput/gnssrobndgsi.yaml"
                  LIBS    ufo )

ecbuild_add_test( TARGET  test_ufo_gnssroBndGSI_tlad
                  SOURCES mains/TestObsOperatorTLAD.cc
                  ARGS    "testinput/gnssrobndgsi.yaml"
                  LIBS    ufo )

ecbuild_add_test( TARGET  test_ufo_satwind_opr
                  MPI     4
                  SOURCES mains/TestObsOperator.cc
                  ARGS    "testinput/satwind.yaml"
                  LIBS    ufo )

ecbuild_add_test( TARGET  test_ufo_scatwind_opr
                  SOURCES mains/TestObsOperator.cc
                  ARGS    "testinput/scatwind.yaml"
                  LIBS    ufo )

ecbuild_add_test( TARGET  test_ufo_qc_boundscheck
                  SOURCES mains/TestObsFilters.cc
                  ARGS    "testinput/qc_boundscheck.yaml"
                  LIBS    ufo )

<<<<<<< HEAD
ecbuild_add_test( TARGET  test_ufo_qc_backgroundcheck
                  SOURCES mains/TestObsFilters.cc
                  ARGS    "testinput/qc_backgroundcheck.yaml"
=======
ecbuild_add_test( TARGET  test_ufo_qc_domainchk_zenith
                  SOURCES mains/TestObsFilters.cc
                  ARGS    "testinput/qc_domainchk_zenith.yaml"
>>>>>>> a68511c5
                  LIBS    ufo )

ecbuild_add_test( TARGET  test_ufo_qc_thinning
                  SOURCES mains/TestObsFilters.cc
                  ARGS    "testinput/qc_thinning.yaml"
                  LIBS    ufo )

ecbuild_add_test( TARGET  test_ufo_qc_thinning_rad
                  SOURCES mains/TestObsFilters.cc
                  ARGS    "testinput/qc_thinning_rad.yaml"
                  LIBS    ufo )

if( ${ROPP-UFO_FOUND} )
ecbuild_add_test( TARGET  test_ufo_gnssroBndROPP1D_opr
                  SOURCES mains/TestObsOperator.cc
                  ARGS    "testinput/gnssrobndropp1d.yaml"
                  LIBS    ufo )

ecbuild_add_test( TARGET  test_ufo_gnssroBndROPP1D_tlad
                  SOURCES mains/TestObsOperatorTLAD.cc
                  ARGS    "testinput/gnssrobndropp1d.yaml"
                  LIBS    ufo )

ecbuild_add_test( TARGET  test_ufo_gnssroBndROPP1D_qc
                  SOURCES mains/TestObsFilters.cc
                  ARGS    "testinput/gnssrobndropp1d.yaml"
                  LIBS    ufo )

ecbuild_add_test( TARGET  test_ufo_gnssroBndROPP2D_opr
                  SOURCES mains/TestObsOperator.cc
                  ARGS    "testinput/gnssrobndropp2d.yaml"
                  LIBS    ufo )

ecbuild_add_test( TARGET  test_ufo_gnssroBndROPP2D_tlad
                  SOURCES mains/TestObsOperatorTLAD.cc
                  ARGS    "testinput/gnssrobndropp2d.yaml"
                  LIBS    ufo )
endif( ${ROPP-UFO_FOUND} )

# Marine UFO tests
ecbuild_add_test( TARGET  test_ufo_seaicefrac_opr
                  SOURCES mains/TestObsOperator.cc
                  ARGS    "testinput/seaicefrac.yaml"
                  LIBS    ufo )

ecbuild_add_test( TARGET  test_ufo_seaicefrac_tlad
                  SOURCES mains/TestObsOperatorTLAD.cc
                  ARGS    "testinput/seaicefrac.yaml"
                  LIBS    ufo )

ecbuild_add_test( TARGET  test_ufo_seaicethick_opr
                  SOURCES mains/TestObsOperator.cc
                  ARGS    "testinput/seaicethick.yaml"
                  LIBS    ufo )

ecbuild_add_test( TARGET  test_ufo_seaicethick_tlad
                  SOURCES mains/TestObsOperatorTLAD.cc
                  ARGS    "testinput/seaicethick.yaml"
                  LIBS    ufo )

ecbuild_add_test( TARGET  test_ufo_sst_opr
                  SOURCES mains/TestObsOperator.cc
                  ARGS    "testinput/sea_surface_temp.yaml"
                  LIBS    ufo )

ecbuild_add_test( TARGET  test_ufo_sst_tlad
                  SOURCES mains/TestObsOperatorTLAD.cc
                  ARGS    "testinput/sea_surface_temp.yaml"
                  LIBS    ufo )

ecbuild_add_test( TARGET  test_ufo_adt_opr
                  SOURCES mains/TestObsOperator.cc
                  ARGS    "testinput/adt.yaml"
                  LIBS    ufo )

ecbuild_add_test( TARGET  test_ufo_adt_tlad
                  SOURCES mains/TestObsOperatorTLAD.cc
                  ARGS    "testinput/adt.yaml"
                  LIBS    ufo )    

ecbuild_add_test( TARGET  test_ufo_CoolSkin_opr
                  SOURCES mains/TestObsOperator.cc
                  ARGS    "testinput/coolskin.yaml"
                  LIBS    ufo )

ecbuild_add_test( TARGET  test_ufo_CoolSkin_tlad
                  SOURCES mains/TestObsOperatorTLAD.cc
                  ARGS    "testinput/coolskin.yaml"
                  LIBS    ufo )


# Marine UFO tests
if( ${GSW_FOUND} )
    ecbuild_add_test( TARGET  test_ufo_insitutemperature_opr
                      SOURCES mains/TestObsOperator.cc
                      ARGS    "testinput/tprof.yaml"
                      LIBS    ufo )

    ecbuild_add_test( TARGET  test_ufo_insitutemperature_tlad
                      SOURCES mains/TestObsOperatorTLAD.cc
                      ARGS    "testinput/tprof.yaml"
                      LIBS    ufo )

    ecbuild_add_test( TARGET  test_ufo_marinevertinterp_opr
                      SOURCES mains/TestObsOperator.cc
                      ARGS    "testinput/genericprof.yaml"
                      LIBS    ufo )

    ecbuild_add_test( TARGET  test_ufo_marinevertinterp_tlad
                      SOURCES mains/TestObsOperatorTLAD.cc
                      ARGS    "testinput/genericprof.yaml"
                      LIBS    ufo )

endif( ${GSW_FOUND} )

ecbuild_add_test( TARGET  test_ufo_aod_opr_crtm
                  SOURCES mains/TestObsOperator.cc
                  ARGS    "testinput/aod_crtm.yaml"
                  LIBS    ufo )

ecbuild_add_test( TARGET  test_ufo_aod_tlad_crtm
                  SOURCES mains/TestObsOperatorTLAD.cc
                  ARGS    "testinput/aod_crtm.yaml"
                  LIBS    ufo )

#####################################################################
# Files for CRTM tests
#####################################################################

list( APPEND crtm_test_input
AerosolCoeff/Little_Endian/AerosolCoeff.bin
CloudCoeff/Little_Endian/CloudCoeff.bin
EmisCoeff/MW_Water/Little_Endian/FASTEM6.MWwater.EmisCoeff.bin
EmisCoeff/IR_Ice/SEcategory/Little_Endian/NPOESS.IRice.EmisCoeff.bin
EmisCoeff/IR_Land/SEcategory/Little_Endian/NPOESS.IRland.EmisCoeff.bin
EmisCoeff/IR_Snow/SEcategory/Little_Endian/NPOESS.IRsnow.EmisCoeff.bin
EmisCoeff/VIS_Ice/SEcategory/Little_Endian/NPOESS.VISice.EmisCoeff.bin
EmisCoeff/VIS_Land/SEcategory/Little_Endian/NPOESS.VISland.EmisCoeff.bin
EmisCoeff/VIS_Snow/SEcategory/Little_Endian/NPOESS.VISsnow.EmisCoeff.bin
EmisCoeff/VIS_Water/SEcategory/Little_Endian/NPOESS.VISwater.EmisCoeff.bin
EmisCoeff/IR_Water/Little_Endian/Nalli.IRwater.EmisCoeff.bin
EmisCoeff/IR_Land/SEcategory/Little_Endian/USGS.IRland.EmisCoeff.bin
EmisCoeff/VIS_Land/SEcategory/Little_Endian/USGS.VISland.EmisCoeff.bin
SpcCoeff/Little_Endian/hirs4_metop-a.SpcCoeff.bin
TauCoeff/ODPS/Little_Endian/hirs4_metop-a.TauCoeff.bin
SpcCoeff/Little_Endian/amsua_n19.SpcCoeff.bin
TauCoeff/ODPS/Little_Endian/amsua_n19.TauCoeff.bin
SpcCoeff/Little_Endian/atms_npp.SpcCoeff.bin
TauCoeff/ODPS/Little_Endian/atms_npp.TauCoeff.bin
SpcCoeff/Little_Endian/gmi_gpm.SpcCoeff.bin
TauCoeff/ODPS/Little_Endian/gmi_gpm.TauCoeff.bin
SpcCoeff/Little_Endian/seviri_m08.SpcCoeff.bin
TauCoeff/ODAS/Little_Endian/seviri_m08.TauCoeff.bin
SpcCoeff/Little_Endian/cris-fsr_npp.SpcCoeff.bin
TauCoeff/ODPS/Little_Endian/cris-fsr_npp.TauCoeff.bin
SpcCoeff/Little_Endian/iasi_metop-a.SpcCoeff.bin
TauCoeff/ODPS/Little_Endian/iasi_metop-a.TauCoeff.bin
SpcCoeff/Little_Endian/mhs_n19.SpcCoeff.bin
TauCoeff/ODPS/Little_Endian/mhs_n19.TauCoeff.bin
SpcCoeff/Little_Endian/sndrD1_g15.SpcCoeff.bin
TauCoeff/ODPS/Little_Endian/sndrD1_g15.TauCoeff.bin
SpcCoeff/Little_Endian/sndrD2_g15.SpcCoeff.bin
TauCoeff/ODPS/Little_Endian/sndrD2_g15.TauCoeff.bin
SpcCoeff/Little_Endian/sndrD3_g15.SpcCoeff.bin
TauCoeff/ODPS/Little_Endian/sndrD3_g15.TauCoeff.bin
SpcCoeff/Little_Endian/sndrD4_g15.SpcCoeff.bin
TauCoeff/ODPS/Little_Endian/sndrD4_g15.TauCoeff.bin
SpcCoeff/Little_Endian/airs_aqua.SpcCoeff.bin
TauCoeff/ODPS/Little_Endian/airs_aqua.TauCoeff.bin
SpcCoeff/Little_Endian/v.viirs-m_npp.SpcCoeff.bin
TauCoeff/ODAS/Little_Endian/v.viirs-m_npp.TauCoeff.bin
SpcCoeff/Little_Endian/abi_g16.SpcCoeff.bin
TauCoeff/ODPS/Little_Endian/abi_g16.TauCoeff.bin
SpcCoeff/Little_Endian/ahi_himawari8.SpcCoeff.bin
TauCoeff/ODPS/Little_Endian/ahi_himawari8.TauCoeff.bin
)

# Symlink all CRTM files
CREATE_SYMLINK_FILENAME( ${crtm_SOURCE_DIR}/fix
                         ${CMAKE_CURRENT_BINARY_DIR}/Data
                         ${crtm_test_input} )

#####################################################################
# Files for RTTOV tests
#####################################################################
if( ${RTTOV_FOUND} )
list( APPEND rttov_test_input
rttov7pred54L/rtcoef_noaa_19_amsua.dat
)

# Symlink all CRTM files
CREATE_SYMLINK_FILENAME( ${rttov_SOURCE_DIR}/rtcoef_rttov12
                         ${CMAKE_CURRENT_BINARY_DIR}/Data
                         ${rttov_test_input} )
endif( ${RTTOV_FOUND} )<|MERGE_RESOLUTION|>--- conflicted
+++ resolved
@@ -393,15 +393,14 @@
                   ARGS    "testinput/qc_boundscheck.yaml"
                   LIBS    ufo )
 
-<<<<<<< HEAD
 ecbuild_add_test( TARGET  test_ufo_qc_backgroundcheck
                   SOURCES mains/TestObsFilters.cc
                   ARGS    "testinput/qc_backgroundcheck.yaml"
-=======
+                  LIBS    ufo )
+
 ecbuild_add_test( TARGET  test_ufo_qc_domainchk_zenith
                   SOURCES mains/TestObsFilters.cc
                   ARGS    "testinput/qc_domainchk_zenith.yaml"
->>>>>>> a68511c5
                   LIBS    ufo )
 
 ecbuild_add_test( TARGET  test_ufo_qc_thinning
