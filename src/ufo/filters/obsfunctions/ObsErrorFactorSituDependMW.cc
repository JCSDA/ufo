--- conflicted
+++ resolved
@@ -129,7 +129,7 @@
   ioda::ObsDataVector<float> clwmatchidx(in.obsspace(), clwmatchidxvar.toOopsVariables());
   in.get(clwmatchidxvar, clwmatchidx);
 
-<<<<<<< HEAD
+  //>>emily: check this block
   // Get Original Observation Error
   //>>emily
   // Get all-sky observation error from ObsFunction 
@@ -143,17 +143,18 @@
   //    in.get(Variable("ObsError/brightnessTemperature", channels_)[ichan], obserr0[ichan]);
   //  }
   //<<orig
-=======
-  // Get Original Observation Error (if ObsError is filled up with missing values, replace it)
-  std::vector<std::vector<float>> obserr0(nchans, std::vector<float>(nlocs));
-  const float missing = util::missingValue(missing);
-  for (size_t ichan = 0; ichan < nchans; ++ichan) {
-    in.get(Variable("ObsError/brightnessTemperature", channels_)[ichan], obserr0[ichan]);
-    for (size_t iloc = 0; iloc < nlocs; iloc++) {
-      if (obserr0[ichan][iloc] == missing) obserr0[ichan][iloc] = obserr_clr[ichan];
-    }
-  }
->>>>>>> 8ceef563
+  //>>latest_develop
+  //  // Get Original Observation Error (if ObsError is filled up with missing values, replace it)
+  //  std::vector<std::vector<float>> obserr0(nchans, std::vector<float>(nlocs));
+  //  const float missing = util::missingValue(missing);
+  //  for (size_t ichan = 0; ichan < nchans; ++ichan) {
+  //    in.get(Variable("ObsError/brightnessTemperature", channels_)[ichan], obserr0[ichan]);
+  //    for (size_t iloc = 0; iloc < nlocs; iloc++) {
+  //      if (obserr0[ichan][iloc] == missing) obserr0[ichan][iloc] = obserr_clr[ichan];
+  //    }
+  //  }
+  //<<latest_develop
+  //<<emily: check this block
 
   // Get ObsErrorData (obs error from previous QC step) and convert to inverse of error variance
   std::vector<std::vector<float>> varinv(nchans, std::vector<float>(nlocs));
