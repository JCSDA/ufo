window begin: 2020-12-14T20:30:00Z
window end: 2020-12-15T03:30:00Z

observations:
- obs space:
    name: satwinds_QC
    obsdatain: 
      engine:
        type: H5File
        obsfile: Data/ufo/testinput_tier_1/instruments/conventional/satwind_obs_2020121500_m.nc
#   obsdataout: 
#     engine:
#       type: H5File
#       obsfile: Data/satwind_obs_2020121500_m_out.nc
    simulated variables: [windEastward, windNorthward]
  geovals:
    filename: Data/ufo/testinput_tier_1/instruments/conventional/satwind_geoval_2020121500_m.nc
  obs operator:
    name: VertInterp
<<<<<<< HEAD
    interpolation method: log-linear
=======
    observation alias file: ../resources/namemap/test_name_map.yaml
>>>>>>> 9c4bcaec
  #
  obs filters:
  # Assign the initial observation error, based on height/pressure
  - filter: Perform Action
    filter variables:
    - name: windEastward
    - name: windNorthward
    action:
      name: assign error
      error function:
        name: ObsFunction/ObsErrorModelStepwiseLinear
        options:
          xvar:
            name: MetaData/pressure
          xvals: [100000, 95000, 80000, 65000, 60000, 55000, 50000, 45000, 40000, 35000, 30000, 25000, 20000, 15000, 10000]   #Pressure (Pa)
          errors: [1.4, 1.5, 1.6, 1.8, 1.9, 2.0, 2.1, 2.3, 2.6, 2.8, 3.0, 3.2, 2.7, 2.4, 2.1]
  # Observation Range Sanity Check
  - filter: Bounds Check
    filter variables:
    - name: windEastward
    - name: windNorthward
    minvalue: -130
    maxvalue: 130
    action:
      name: reject
  #
  - filter: Bounds Check
    filter variables:
    - name: windEastward
    - name: windNorthward
    test variables:
    - name: ObsFunction/Velocity
    maxvalue: 130.0
    action:
      name: reject
  #
  - filter: Bounds Check
    filter variables:
    - name: windEastward
    - name: windNorthward
    test variables:
    - name: MetaData/satwind_quality_ind_no_fc
    minvalue: 80.0
    action:
      name: reject
  # GOES IR (245), EUMET IR (253), JMA IR (252) reject when pressure between 400 and 800 mb.
  - filter: Bounds Check
    filter variables:
    - name: windEastward
    - name: windNorthward
    test variables:
    - name: MetaData/pressure
    minvalue: 40000
    maxvalue: 80000
    where:
    - variable:
        name: ObsType/windEastward
      is_in: 245, 252, 253
    action:
      name: reject
  # GOES WV (246, 250, 254), reject when pressure greater than 400 mb.
  - filter: Bounds Check
    filter variables:
    - name: windEastward
    - name: windNorthward
    test variables:
    - name: MetaData/pressure
    maxvalue: 40000
    where:
    - variable:
        name: ObsType/windEastward
      is_in: 246, 250, 254
    action:
      name: reject
  # EUMET (242) and JMA (243) vis, reject when pressure less than 700 mb.
  - filter: Bounds Check
    filter variables:
    - name: windEastward
    - name: windNorthward
    test variables:
    - name: MetaData/pressure
    minvalue: 70000
    where:
    - variable:
        name: ObsType/windEastward
      is_in: 242, 243
    action:
      name: reject
  # MODIS-Aqua/Terra (257) and (259), reject when pressure less than 250 mb.
  - filter: Bounds Check
    filter variables:
    - name: windEastward
    - name: windNorthward
    test variables:
    - name: MetaData/pressure
    minvalue: 25000
    where:
    - variable:
        name: ObsType/windEastward
      is_in: 257-259
    action:
      name: reject
  # MODIS-Aqua/Terra (258) and (259), reject when pressure greater than 600 mb.
  - filter: Bounds Check
    filter variables:
    - name: windEastward
    - name: windNorthward
    test variables:
    - name: MetaData/pressure
    maxvalue: 60000
    where:
    - variable:
        name: ObsType/windEastward
      is_in: 258, 259
    action:
      name: reject
  #
  # Reject all obs with PreQC mark already set above 3
  # - filter: PreQC
  #   maxvalue: 3
  #   action:
  #     name: reject
  #
  # Multiple satellite platforms, reject when pressure is more than 50 mb above tropopause.
  - filter: Difference Check
    filter variables:
    - name: windEastward
    - name: windNorthward
    reference: ObsFunction/TropopauseEstimate
    value: MetaData/pressure
    minvalue: -5000                    # 50 hPa above tropopause level, negative p-diff
    action:
      name: reject
  # Difference check surface_pressure and ObsValue/pressure, if less than 100 hPa, reject.
  - filter: Difference Check
    filter variables:
    - name: windEastward
    - name: windNorthward
    reference: GeoVaLs/surface_pressure
    value: MetaData/pressure
    maxvalue: -10000

  # Reject when difference of wind direction is more than 50 degrees.
  - filter: Bounds Check
    filter variables:
    - name: windEastward
    - name: windNorthward
    test variables:
    - name: ObsFunction/WindDirAngleDiff
      options:
        minimum_uv: 3.5
    maxvalue: 50.0
    action:
      name: reject
    defer to post: true
  # AVHRR (244), MODIS (257,258,259), VIIRS (260), GOES (247) use a LNVD check.
  - filter: Bounds Check
    filter variables:
    - name: windEastward
    - name: windNorthward
    test variables:
    - name: ObsFunction/SatWindsLNVDCheck
    maxvalue: 3
    where:
    - variable:
        name: ObsType/windEastward
      is_in: 244, 247, 257-260
    action:
      name: reject
    defer to post: true
  # AVHRR and MODIS (ObsType=244,257,258,259) use a SPDB check.
  - filter: Bounds Check
    filter variables:
    - name: windEastward
    - name: windNorthward
    test variables:
    - name: ObsFunction/SatWindsSPDBCheck
      options:
        error_min: 1.4
        error_max: 20.0
    maxvalue: 1.75
    where:
      - variable:
          name: ObsType/windEastward
        is_in: 244, 257, 258, 259
    action:
      name: reject
    defer to post: true
  # GOES (ObsType=245,246,253,254) use a SPDB check only between 300-400 mb.
  - filter: Bounds Check
    filter variables:
    - name: windEastward
    - name: windNorthward
    test variables:
    - name: ObsFunction/SatWindsSPDBCheck
      options:
        error_min: 1.4
        error_max: 20.0
    maxvalue: 1.75
    where:
      - variable:
          name: ObsType/windEastward
        is_in: 245, 256, 253, 254
      - variable:
          name: MetaData/pressure
        minvalue: 30000
        maxvalue: 40000
    action:
      name: reject
    defer to post: true
  # Gross error check with (O - B) / ObsError greater than threshold.
  - filter: Background Check
    filter variables:
    - name: windEastward
    - name: windNorthward
    threshold: 6.0
    action:
      name: reject

  passedBenchmark: 5940<|MERGE_RESOLUTION|>--- conflicted
+++ resolved
@@ -17,11 +17,8 @@
     filename: Data/ufo/testinput_tier_1/instruments/conventional/satwind_geoval_2020121500_m.nc
   obs operator:
     name: VertInterp
-<<<<<<< HEAD
     interpolation method: log-linear
-=======
     observation alias file: ../resources/namemap/test_name_map.yaml
->>>>>>> 9c4bcaec
   #
   obs filters:
   # Assign the initial observation error, based on height/pressure
