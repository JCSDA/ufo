--- conflicted
+++ resolved
@@ -70,12 +70,9 @@
   testinput/qc_boundscheck.yaml
   testinput/qc_differencecheck.yaml
   testinput/qc_gauss_thinning.yaml
-<<<<<<< HEAD
   testinput/qc_gauss_thinning_unittests.yaml
   testinput/qc_recursive_splitter.yaml
-=======
   testinput/qc_preqc.yaml
->>>>>>> 515fbb6c
   testinput/qc_thinning.yaml
   testinput/radiosonde.yaml
   testinput/radialvelocity.yaml
@@ -731,7 +728,12 @@
                   ENVIRONMENT OOPS_TRAPFPE=1
                   DEPENDS test_ObsFilters.x )
 
-<<<<<<< HEAD
+ecbuild_add_test( TARGET  test_ufo_qc_preqc
+                  COMMAND ${CMAKE_BINARY_DIR}/bin/test_ObsFilters.x
+                  ARGS    "testinput/qc_preqc.yaml"
+                  ENVIRONMENT OOPS_TRAPFPE=1
+                  DEPENDS test_ObsFilters.x )
+
 # Test UFO ObsFilters (specific)
 
 ecbuild_add_test( TARGET  test_ufo_gaussianthinning
@@ -747,13 +749,6 @@
                   ARGS    "testinput/qc_recursive_splitter.yaml"
                   ENVIRONMENT OOPS_TRAPFPE=1
                   LIBS    ufo)
-=======
-ecbuild_add_test( TARGET  test_ufo_qc_preqc
-                  COMMAND ${CMAKE_BINARY_DIR}/bin/test_ObsFilters.x
-                  ARGS    "testinput/qc_preqc.yaml"
-                  ENVIRONMENT OOPS_TRAPFPE=1
-                  DEPENDS test_ObsFilters.x )
->>>>>>> 515fbb6c
 
 # Test Functions
 
