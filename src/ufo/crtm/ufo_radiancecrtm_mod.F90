--- conflicted
+++ resolved
@@ -366,21 +366,11 @@
                                sfc        , &  ! Input
                                geo        , &  ! Input
                                chinfo(n:n), &  ! Input
-<<<<<<< HEAD
                                rts        , &  ! Output
                                Options     )   ! Optional input
-
-      if ( err_stat /= SUCCESS ) THEN
-         message = 'Error calling CRTM Forward Model for '//TRIM(self%conf%SENSOR_ID(n))
-         call Display_Message( PROGRAM_NAME, message, FAILURE )
-         stop
-      end if
-
-=======
-                               rts          )  ! Output
       message = 'Error calling CRTM Forward Model for '//TRIM(self%conf%SENSOR_ID(n))
       call crtm_comm_stat_check(err_stat, PROGRAM_NAME, message, f_comm)
->>>>>>> 8baaf9b0
+
    end if ! jacobian_needed
 
    !call CRTM_RTSolution_Inspect(rts)
