--- conflicted
+++ resolved
@@ -76,13 +76,10 @@
            makerChk18_("Met Office Buddy Check");
   static oops::FilterMaker<MODEL, oops::ObsFilter<MODEL, ufo::ObsDerivativeCheck> >
            makerChk19_("Derivative Check");
-<<<<<<< HEAD
-  static oops::FilterMaker<MODEL, oops::ObsFilter<MODEL, ufo::RTTOVOneDVarCheck> >
-           makerChk20_("RTTOV OneDVar Check");
-=======
   static oops::FilterMaker<MODEL, oops::ObsFilter<MODEL, ufo::TrackCheckShip> >
            makerChk20_("Ship Track Check");
->>>>>>> dfa63fc7
+  static oops::FilterMaker<MODEL, oops::ObsFilter<MODEL, ufo::RTTOVOneDVarCheck> >
+           makerChk21_("RTTOV OneDVar Check");
 }
 
 }  // namespace ufo
