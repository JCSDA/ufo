--- conflicted
+++ resolved
@@ -243,11 +243,8 @@
 
 real(kind_real), allocatable :: fieldr2d(:,:), fieldr1d(:)
 integer, allocatable :: fieldi2d(:,:), fieldi1d(:)
-<<<<<<< HEAD
-=======
 
 character(max_string) :: err_msg
->>>>>>> 5f40424c
 
 ! open netcdf file and read dimensions
 call nc_diag_read_init(filename, iunit)
@@ -258,13 +255,8 @@
 
 do ivar = 1, vars%nv
   if (.not. nc_diag_read_check_var(iunit, vars%fldnames(ivar))) then
-<<<<<<< HEAD
-     print *, 'ERROR reading geovals: var ', trim(vars%fldnames(ivar)), ' doesnt exist'
-     stop 1
-=======
      write(err_msg,*) 'ufo_geovals_read_netcdf: var ', trim(vars%fldnames(ivar)), ' doesnt exist'
      call abor1_ftn(err_msg)
->>>>>>> 5f40424c
   endif
   !> get dimensions of variable
   if (allocated(vardims)) deallocate(vardims)
@@ -273,14 +265,7 @@
   vartype = nc_diag_read_get_var_type(iunit, vars%fldnames(ivar))
   !> read 1d vars (only double precision and integer for now)
   if (nvardim == 1) then
-<<<<<<< HEAD
-    if (vardims(1) /= nobs) then
-       print *, 'ERROR reading geovals: var dim /= nobs'
-       stop 2
-    endif
-=======
     if (vardims(1) /= nobs) call abor1_ftn('ufo_geovals_read_netcdf: var dim /= nobs')
->>>>>>> 5f40424c
     nval = 1
 
     !> allocate geoval for this variable
@@ -298,23 +283,11 @@
        self%geovals(ivar)%vals(1,:) = fieldi1d
        deallocate(fieldi1d)
     else
-<<<<<<< HEAD
-       print *, 'ERROR reading geovals: only can read double and int'
-       stop 3
-    endif
-  !> read 2d vars (only double precision and integer for now)
-  elseif (nvardim == 2) then
-    if (vardims(2) /= nobs) then
-       print *, 'ERROR reading geovals: var dim /= nobs'
-       stop 2
-    endif
-=======
        call abor1_ftn('ufo_geovals_read_netcdf: can only read double and int')
     endif
   !> read 2d vars (only double precision and integer for now)
   elseif (nvardim == 2) then
     if (vardims(2) /= nobs) call abor1_ftn('ufo_geovals_read_netcdf: var dim /= nobs')
->>>>>>> 5f40424c
     nval = vardims(1)
 
     !> allocate geoval for this variable
@@ -332,21 +305,11 @@
        self%geovals(ivar)%vals = fieldi2d
        deallocate(fieldi2d)
     else
-<<<<<<< HEAD
-       print *, 'ERROR reading geovals: only can read double and int'
-       stop 3
-    endif
-  !> only 1d & 2d vars
-  else
-    print *, 'ERROR reading geovals: only can read 1d and 2d fields'
-    stop 4
-=======
        call abor1_ftn('ufo_geovals_read_netcdf: can only read double and int')
     endif
   !> only 1d & 2d vars
   else
     call abor1_ftn('ufo_geovals_read_netcdf: can only read 1d and 2d fields')
->>>>>>> 5f40424c
   endif
 enddo
 
