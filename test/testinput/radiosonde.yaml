---
test_framework_runtime_config: "--log_level=test_suite"
window_begin: '2018-04-14T21:00:00Z'
window_end: '2018-04-15T03:00:00Z'
LinearObsOpTest:
  testiterTL: 12
  toleranceTL: 1.0e-9
  toleranceAD: 1.0e-11
Observations:
  ObsTypes:
  - ObsType: Radiosonde
    ObsData:
      ObsDataIn:
        obsfile: Data/sondes_obs_2018041500_m.nc4
<<<<<<< HEAD
      ObsDataOut:
        obsfile: Data/sondes_obs_2018041500_m_out.nc4
=======
    variables:
    - air_temperature
>>>>>>> 6a792fbc
    GeoVaLs:
      norm: 8471.883687854357
      random: 0
      filename: Data/sondes_geoval_2018041500_m.nc4
    ObsFilters:
    - Filter: Background Check
      variable: air_temperature
      threshold: 3
    rmsequiv: 242.094973499492
    tolerance: 1.0e-08
    ObsBias: {}<|MERGE_RESOLUTION|>--- conflicted
+++ resolved
@@ -12,13 +12,10 @@
     ObsData:
       ObsDataIn:
         obsfile: Data/sondes_obs_2018041500_m.nc4
-<<<<<<< HEAD
       ObsDataOut:
         obsfile: Data/sondes_obs_2018041500_m_out.nc4
-=======
     variables:
     - air_temperature
->>>>>>> 6a792fbc
     GeoVaLs:
       norm: 8471.883687854357
       random: 0
