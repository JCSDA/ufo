--- conflicted
+++ resolved
@@ -219,6 +219,7 @@
 
 # Determine the branch name
 set( UFO_TESTFILES_BRANCH "$ENV{UFO_TESTFILES_BRANCH}")
+set( CRTM_COEFFS_BRANCH "2.3.0" )
 if ( UFO_TESTFILES_BRANCH STREQUAL "" )
   # Get the current git branch of ufo repo
   execute_process(
@@ -233,19 +234,11 @@
 endif()
 
 # If local path to testfiles is defined don't download
-<<<<<<< HEAD
-if( DEFINED LOCAL_PATH_TESTFILES )
-  set(UFO_IODA_TESTFILES_PATH ${LOCAL_PATH_TESTFILES}/ioda)
-  set(UFO_UFO_TESTFILES_PATH ${LOCAL_PATH_TESTFILES}/ufo)
-  set(UFO_CRTM_COEFFS_PATH ${LOCAL_PATH_TESTFILES}/crtm)
-
-  message(STATUS "use LOCAL_PATH_TESTFILES: ${LOCAL_PATH_TESTFILES}")
-=======
 if( DEFINED LOCAL_PATH_JEDI_TESTFILES )
   set(UFO_IODA_TESTFILES_PATH ${LOCAL_PATH_JEDI_TESTFILES}/ioda/${GIT_BRANCH_UFO})
   set(UFO_UFO_TESTFILES_PATH ${LOCAL_PATH_JEDI_TESTFILES}/ufo/${GIT_BRANCH_UFO})
+  set(UFO_CRTM_COEFFS_PATH ${LOCAL_PATH_JEDI_TESTFILES}/crtm/${CRTM_COEFFS_BRANCH})
   message(STATUS "use LOCAL_PATH_JEDI_TESTFILES: ${LOCAL_PATH_JEDI_TESTFILES}")
->>>>>>> 0297f4bd
 else()
   message(STATUS "LOCAL_PATH_JEDI_TESTFILES is not defined, download test files")
 
@@ -313,12 +306,12 @@
 
   # download CRTM coefficients
   if( crtm_FOUND )
-    set(UFO_CRTM_COEFFS_PATH ${CMAKE_BINARY_DIR}/test_data/crtm/2.3.0 CACHE PATH "path for CRTM coefficients")
+    set(UFO_CRTM_COEFFS_PATH ${CMAKE_BINARY_DIR}/test_data/crtm/${CRTM_COEFFS_BRANCH} CACHE PATH "path for CRTM coefficients")
     file(MAKE_DIRECTORY ${UFO_CRTM_COEFFS_PATH})
     ecbuild_add_test( TARGET    ufo_get_crtm_test_data
                       TYPE      SCRIPT
                       COMMAND   ${CMAKE_BINARY_DIR}/bin/ufo_ioda_data_downloader.py
-                      ARGS      crtm crtm_coefficients.tar.gz 2.3.0 ${UFO_CRTM_COEFFS_PATH} ${DOWNLOAD_BASE_URL} )
+                      ARGS      crtm crtm_coefficients.tar.gz ${CRTM_COEFFS_BRANCH} ${UFO_CRTM_COEFFS_PATH} ${DOWNLOAD_BASE_URL} )
   endif( crtm_FOUND )
 endif()
 
