# (C) Copyright 2017-2018 UCAR.
#
# This software is licensed under the terms of the Apache Licence Version 2.0
# which can be obtained at http://www.apache.org/licenses/LICENSE-2.0.

# macro to create a symlink from src to dst
function(CREATE_SYMLINK src dst)
    foreach (FILENAME ${ARGN})
        execute_process( COMMAND ${CMAKE_COMMAND} -E create_symlink
            ${src}/${FILENAME}
            ${dst}/${FILENAME} )
        endforeach(FILENAME)
endfunction(CREATE_SYMLINK)

# macro to create a symlink from src to dst with just filename
function(CREATE_SYMLINK_FILENAME src dst)
    foreach (FILENAME ${ARGN})
        get_filename_component(filename ${FILENAME} NAME )
        execute_process( COMMAND ${CMAKE_COMMAND} -E create_symlink
            ${src}/${FILENAME}
            ${dst}/${filename} )
        endforeach(FILENAME)
endfunction(CREATE_SYMLINK_FILENAME)

# Create Data directory for test input config and symlink all files
list( APPEND ufo_test_input
  testinput/ufotest_atmosphere.json
  testinput/ufotest_constituents.json
  testinput/ufocrtm.json
  testinput/amsua.json
  testinput/radiosonde.json
  testinput/aircraft.json
  testinput/aod.json
  testinput/gnssroref.json
)

file(MAKE_DIRECTORY ${CMAKE_CURRENT_BINARY_DIR}/testinput)
CREATE_SYMLINK( ${CMAKE_CURRENT_SOURCE_DIR} ${CMAKE_CURRENT_BINARY_DIR} ${ufo_test_input} )

# Add files to cmake resources
ecbuild_add_resources( TARGET ufo_test_scripts
                       SOURCES_PACK
                       ${ufo_test_input}
                     )

# Create Data directory for test data and symlink files
list( APPEND ufo_test_data
  atmosphere/aircraft_geoval_2018041500_m.nc4
  atmosphere/aircraft_geoval_2018041500_s.nc4
  atmosphere/amsua_geoval_n19_2018041500_m.nc4
  atmosphere/amsua_geoval_n19_2018041500_s.nc4
  atmosphere/sondes_geoval_2018041500_m.nc4
  atmosphere/sondes_geoval_2018041500_s.nc4
  atmosphere/gnssro_ref_geovals.nc4

  constituents/vars_ges.2015081000_dbl_subset.nc4
)

file(MAKE_DIRECTORY ${CMAKE_CURRENT_BINARY_DIR}/Data)
CREATE_SYMLINK_FILENAME( ${CMAKE_CURRENT_SOURCE_DIR}/testinput ${CMAKE_CURRENT_BINARY_DIR}/Data ${ufo_test_data} )

# Add marine test data
if( ${GSW_FOUND} )

    list( APPEND ufo_marine_test_input
      testinput/ufotest_marine.yml
      testinput/tprof.yml
      testinput/adt.yml      
      testinput/seaice.yml
      testinput/sea_surface_temp.yml
    )

	CREATE_SYMLINK( ${CMAKE_CURRENT_SOURCE_DIR} ${CMAKE_CURRENT_BINARY_DIR} ${ufo_marine_test_input} )

    ecbuild_add_resources( TARGET ufo_marine_test_scripts
                           SOURCES_PACK
                           ${ufo_marine_test_input}
                         )

    list( APPEND ufo_marine_test_data
      marine/Jason-3-2018-04-15_geovals.nc
      marine/cryosat2-2018-04-15_geovals.nc
      marine/seaice_obs-2018-04-15_geovals.nc
      marine/sst_obs-2018-04-15_geovals.nc
      marine/t0n156e_dy_geovals.nc
    )

	CREATE_SYMLINK_FILENAME( ${CMAKE_CURRENT_SOURCE_DIR}/testinput
                             ${CMAKE_CURRENT_BINARY_DIR}/Data
                             ${ufo_marine_test_data} )

endif( ${GSW_FOUND} )

# Add ioda obs test data
list (APPEND ioda_obs_test_data
  atmosphere/aircraft_obs_2018041500_m.nc4
  atmosphere/aircraft_obs_2018041500_s.nc4
  atmosphere/amsua_obs_n19_2018041500_m.nc4
  atmosphere/amsua_obs_n19_2018041500_s.nc4
  atmosphere/sondes_obs_2018041500_m.nc4
  atmosphere/sondes_obs_2018041500_s.nc4
  atmosphere/gnssro_ref_obs.nc4
  atmosphere/diag_t_obs_01_wprofiles.odb
  atmosphere/diag_t_obs_01_wprofiles_odb

  constituents/diag_viirs_ges.2015081000_dbl_subset.nc4

  marine/Jason-3-2018-04-15.nc
  marine/cryosat2-2018-04-15.nc
  marine/sea-ice-con-l2.nc
  marine/seaice_obs-2018-04-15.nc4
  marine/sst_obs-2018-04-15.nc4
  marine/t0n156e_dy_obs.nc
  )

CREATE_SYMLINK_FILENAME( ${ioda_SOURCE_DIR}/test/testinput
                         ${CMAKE_CURRENT_BINARY_DIR}/Data
                         ${ioda_obs_test_data} )

#####################################################################

ecbuild_add_test( TARGET  test_ufo_geovals_atmosphere
                  BOOST
                  SOURCES mains/TestGeoVaLs.cc
                  ARGS    "testinput/ufotest_atmosphere.json"
                  LIBS    ufo )

ecbuild_add_test( TARGET  test_ufo_geovals_constituents
                  BOOST
                  SOURCES mains/TestGeoVaLs.cc
                  ARGS    "testinput/ufotest_constituents.json"
                  LIBS    ufo )

ecbuild_add_test( TARGET  test_ufo_amsua
                  BOOST
                  SOURCES mains/TestObsOperator.cc
                  ARGS    "testinput/amsua.json"
                  LIBS    ufo )

ecbuild_add_test( TARGET  test_ufo_radiosonde
                  BOOST
                  MPI     6
                  SOURCES mains/TestObsOperator.cc
                  ARGS    "testinput/radiosonde.json"
                  LIBS    ufo )

ecbuild_add_test( TARGET  test_ufo_obsop_rsonde_tlad
                  BOOST
                  SOURCES mains/TestObsOperatorTLAD.cc
                  ARGS    "testinput/radiosonde.json"
                  LIBS    ufo )

ecbuild_add_test( TARGET  test_ufo_aircraft
                  BOOST
                  MPI     6
                  SOURCES mains/TestObsOperator.cc
                  ARGS    "testinput/aircraft.json"
                  LIBS    ufo )

ecbuild_add_test( TARGET  test_ufo_obsop_gnssroRef_opr
                  BOOST
                  SOURCES mains/TestObsOperator.cc
                  ARGS    "testinput/gnssroref.json"
                  LIBS    ufo )

ecbuild_add_test( TARGET  test_ufo_obsop_gnssroRef_tlad
                  BOOST
                  SOURCES mains/TestObsOperatorTLAD.cc
                  ARGS    "testinput/gnssroref.json"
                  LIBS    ufo )

# Marine UFO tests
if( ${GSW_FOUND} )

    ecbuild_add_test( TARGET  test_ufo_geovals_marine
                      BOOST
                      SOURCES mains/TestGeoVaLs.cc
                      ARGS    "testinput/ufotest_marine.yml"
                      LIBS    ufo )

    ecbuild_add_test( TARGET  test_ufo_insitutemperature
                      BOOST
                      SOURCES mains/TestObsOperator.cc
                      ARGS    "testinput/tprof.yml"
                      LIBS    ufo )

    ecbuild_add_test( TARGET  test_ufo_insitutemperature_tlad
                      BOOST
                      SOURCES mains/TestObsOperatorTLAD.cc
                      ARGS    "testinput/tprof.yml"
                      LIBS    ufo )

    ecbuild_add_test( TARGET  test_ufo_seaice
                      BOOST
                      SOURCES mains/TestObsOperator.cc
                      ARGS    "testinput/seaice.yml"
                      LIBS    ufo )

    ecbuild_add_test( TARGET  test_ufo_obsop_seaice_tlad
                      BOOST
                      SOURCES mains/TestObsOperatorTLAD.cc
                      ARGS    "testinput/seaice.yml"
                      LIBS    ufo )

    ecbuild_add_test( TARGET  test_ufo_sst
                      BOOST
                      SOURCES mains/TestObsOperator.cc
                      ARGS    "testinput/sea_surface_temp.yml"
                      LIBS    ufo )

    ecbuild_add_test( TARGET  test_ufo_obsop_sst_tlad
                      BOOST
                      SOURCES mains/TestObsOperatorTLAD.cc
                      ARGS    "testinput/sea_surface_temp.yml"
                      LIBS    ufo )

    ecbuild_add_test( TARGET  test_ufo_adt
                      BOOST
                      SOURCES mains/TestObsOperator.cc
                      ARGS    "testinput/adt.yml"
                      LIBS    ufo )

    ecbuild_add_test( TARGET  test_ufo_obsop_adt_tlad
                      BOOST
                      SOURCES mains/TestObsOperatorTLAD.cc
                      ARGS    "testinput/adt.yml"
                      LIBS    ufo )		      

endif( ${GSW_FOUND} )

ecbuild_add_test( TARGET  test_ufo_aod
                  BOOST
                  SOURCES mains/TestObsOperator.cc
                  ARGS    "testinput/aod.json"
                  LIBS    ufo )
<<<<<<< HEAD

ecbuild_add_test( TARGET  test_ufo_obsop_rsonde_tlad
                  BOOST
                  SOURCES mains/TestObsOperatorTLAD.cc
                  ARGS    "testinput/radiosonde.json"
                  LIBS    ufo )

ecbuild_add_test( TARGET  test_ufo_obsop_aircraft_tlad
                  BOOST
                  SOURCES mains/TestObsOperatorTLAD.cc
                  ARGS    "testinput/aircraft.json"
                  LIBS    ufo )
=======
>>>>>>> 3d9718da

#ecbuild_add_test( TARGET  test_ufo_obscheck
#                  BOOST
#                  SOURCES mains/TestObsCheck.cc
#                  ARGS    "testinput/ufotest.json"
#                  LIBS    ufo )

#####################################################################
# Files for CRTM tests
#####################################################################

list( APPEND crtm_test_input
AerosolCoeff/Little_Endian/AerosolCoeff.bin
CloudCoeff/Little_Endian/CloudCoeff.bin
EmisCoeff/MW_Water/Little_Endian/FASTEM6.MWwater.EmisCoeff.bin
EmisCoeff/IR_Ice/SEcategory/Little_Endian/NPOESS.IRice.EmisCoeff.bin
EmisCoeff/IR_Land/SEcategory/Little_Endian/NPOESS.IRland.EmisCoeff.bin
EmisCoeff/IR_Snow/SEcategory/Little_Endian/NPOESS.IRsnow.EmisCoeff.bin
EmisCoeff/VIS_Ice/SEcategory/Little_Endian/NPOESS.VISice.EmisCoeff.bin
EmisCoeff/VIS_Land/SEcategory/Little_Endian/NPOESS.VISland.EmisCoeff.bin
EmisCoeff/VIS_Snow/SEcategory/Little_Endian/NPOESS.VISsnow.EmisCoeff.bin
EmisCoeff/VIS_Water/SEcategory/Little_Endian/NPOESS.VISwater.EmisCoeff.bin
EmisCoeff/IR_Water/Little_Endian/Nalli.IRwater.EmisCoeff.bin
EmisCoeff/IR_Land/SEcategory/Little_Endian/USGS.IRland.EmisCoeff.bin
EmisCoeff/VIS_Land/SEcategory/Little_Endian/USGS.VISland.EmisCoeff.bin
SpcCoeff/Little_Endian/amsua_n19.SpcCoeff.bin
TauCoeff/ODPS/Little_Endian/amsua_n19.TauCoeff.bin
SpcCoeff/Little_Endian/v.viirs-m_npp.SpcCoeff.bin
TauCoeff/ODAS/Little_Endian/v.viirs-m_npp.TauCoeff.bin
)

# Symlink all CRTM files
CREATE_SYMLINK_FILENAME( ${crtm_SOURCE_DIR}/fix
                         ${CMAKE_CURRENT_BINARY_DIR}/Data
                         ${crtm_test_input} )<|MERGE_RESOLUTION|>--- conflicted
+++ resolved
@@ -233,21 +233,6 @@
                   SOURCES mains/TestObsOperator.cc
                   ARGS    "testinput/aod.json"
                   LIBS    ufo )
-<<<<<<< HEAD
-
-ecbuild_add_test( TARGET  test_ufo_obsop_rsonde_tlad
-                  BOOST
-                  SOURCES mains/TestObsOperatorTLAD.cc
-                  ARGS    "testinput/radiosonde.json"
-                  LIBS    ufo )
-
-ecbuild_add_test( TARGET  test_ufo_obsop_aircraft_tlad
-                  BOOST
-                  SOURCES mains/TestObsOperatorTLAD.cc
-                  ARGS    "testinput/aircraft.json"
-                  LIBS    ufo )
-=======
->>>>>>> 3d9718da
 
 #ecbuild_add_test( TARGET  test_ufo_obscheck
 #                  BOOST
