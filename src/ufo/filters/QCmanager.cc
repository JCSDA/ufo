--- conflicted
+++ resolved
@@ -109,11 +109,8 @@
     size_t iseaice  = 0;
     size_t itrack   = 0;
     size_t ibuddy   = 0;
-<<<<<<< HEAD
     size_t iratioref = 0;
-=======
     size_t ionedvar  = 0;
->>>>>>> cb386177
 
     for (size_t jobs = 0; jobs < iobs; ++jobs) {
       if ((*flags_)[jj][jobs] == QCflags::pass)    ++ipass;
@@ -133,8 +130,8 @@
       if ((*flags_)[jj][jobs] == QCflags::track)  ++itrack;
       if ((*flags_)[jj][jobs] == QCflags::buddy)  ++ibuddy;
       if ((*flags_)[jj][jobs] == QCflags::derivative) ++idydx;
-<<<<<<< HEAD
       if ((*flags_)[jj][jobs] == QCflags::ratioref) ++iratioref;
+      if ((*flags_)[jj][jobs] == QCflags::onedvar) ++ionedvar;
     }
 
     if (obsdb_.isDistributed()) {
@@ -157,9 +154,7 @@
       obsdb_.comm().allReduceInPlace(ibuddy,  eckit::mpi::sum());
       obsdb_.comm().allReduceInPlace(idydx,   eckit::mpi::sum());
       obsdb_.comm().allReduceInPlace(iratioref, eckit::mpi::sum());
-    }
-=======
-      if ((*flags_)[jj][jobs] == QCflags::onedvar) ++ionedvar;
+      obsdb_.comm().allReduceInPlace(iratioref, eckit::mpi::sum());
     }
 
     const ioda::Distribution & distribution = obsdb_.distribution();
@@ -181,8 +176,8 @@
     distribution.sum(itrack);
     distribution.sum(ibuddy);
     distribution.sum(idydx);
+    distribution.sum(iratioref);
     distribution.sum(ionedvar);
->>>>>>> cb386177
 
     if (obsdb_.comm().rank() == 0) {
       const std::string info = "QC " + flags_->obstype() + " " + observed_[jj] + ": ";
@@ -202,21 +197,14 @@
       if (iseaice  > 0) os << info << iseaice  << " removed by sea ice check." << std::endl;
       if (itrack   > 0) os << info << itrack  << " removed by track check." << std::endl;
       if (ibuddy   > 0) os << info << ibuddy  << " removed by buddy check." << std::endl;
-<<<<<<< HEAD
       if (iratioref > 0) os << info << iratioref << " rejected by ratio check." << std::endl;
-=======
       if (ionedvar  > 0) os << info << ionedvar  << " removed by 1D Var check." << std::endl;
->>>>>>> cb386177
 
       os << info << ipass << " passed out of " << iobs << " observations." << std::endl;
     }
 
     ASSERT(ipass + imiss + ipreq + ibnds + iwhit + iblck + iherr + ithin + iclw + iprof + ifgss + \
-<<<<<<< HEAD
-           ignss + idiffref + iseaice + itrack + ibuddy + idydx + iratioref == iobs);
-=======
-           ignss + idiffref + iseaice + itrack + ibuddy + idydx  + ionedvar == iobs);
->>>>>>> cb386177
+           ignss + idiffref + iseaice + itrack + ibuddy + idydx + iratioref + ionedvar == iobs);
   }
 }
 
