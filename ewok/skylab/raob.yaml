obs space:
  name: raob
  obsdatain:
    engine:
      type: H5File
    obsgrouping:
      group variables: ["stationIdentification", "releaseTime"]
      sort variable: "pressure"
      sort order: "descending"
  obsdataout:
    engine:
      type: H5File
      allow overwrite: true
  _source: noaa
  simulated variables: [airTemperature, specificHumidity, windEastward, windNorthward]
obs operator:
  name: VertInterp
<<<<<<< HEAD
  interpolation method: log-linear
=======
  observation alias file: $(observation_alias_file)
>>>>>>> 9c4bcaec
  variables:
  - name: airTemperature
  - name: specificHumidity
  - name: windEastward
  - name: windNorthward
#
obs filters:
- filter: Bounds Check
  filter variables:
  - name: airTemperature
  minvalue: 195
  maxvalue: 327
  action:
    name: reject
- filter: Bounds Check
  filter variables:
  - name: specificHumidity
  minvalue: 1.0E-8
  maxvalue: 0.034999999
  action:
    name: reject
- filter: Bounds Check
  filter variables:
  - name: windEastward
  - name: windNorthward
  minvalue: -130
  maxvalue: 130
  action:
    name: reject
- filter: Bounds Check
  filter variables:
  - name: windEastward
  - name: windNorthward
  test variables:
  - name: ObsFunction/Velocity
  maxvalue: 130.0
  action:
    name: reject
- filter: Perform Action
  filter variables:
  - name: windEastward
  - name: windNorthward
  action:
    name: assign error
    error parameter: 1.4
- filter: Perform Action
  filter variables:
  - name: specificHumidity
  action:
    name: assign error
    error parameter: 1.0E-3
- filter: Perform Action
  filter variables:
  - name: airTemperature
  action:
    name: assign error
    error function:
      name: ObsFunction/ObsErrorModelStepwiseLinear
      options:
        xvar:
          name: MetaData/pressure
        xvals: [100000, 95000, 90000, 85000, 35000, 30000, 25000, 20000, 15000, 10000, 7500, 5000, 4000, 3000, 2000, 1000]
        errors: [1.2, 1.1, 0.9, 0.8, 0.8, 0.9, 1.2, 1.2, 1.0, 0.8, 0.8, 0.9, 0.95, 1.0, 1.25, 1.5]
- filter: Perform Action
  filter variables:
  - name: specificHumidity
  action:
    name: assign error
    error function:
      name: ObsFunction/ObsErrorModelStepwiseLinear
      options:
        xvar:
          name: MetaData/pressure
        xvals: [25000, 20000, 10]
        errors: [0.2, 0.4, 0.8]
        scale_factor_var: ObsValue/specificHumidity
- filter: Perform Action
  filter variables:
  - name: windEastward
  - name: windNorthward
  action:
    name: assign error
    error function:
      name: ObsFunction/ObsErrorModelStepwiseLinear
      options:
        xvar:
          name: MetaData/pressure
        xvals: [100000, 95000, 80000, 65000, 60000, 55000, 50000, 45000, 40000, 35000, 30000, 25000, 20000, 15000, 10000]
        errors: [1.4, 1.5, 1.6, 1.8, 1.9, 2.0, 2.1, 2.3, 2.6, 2.8, 3.0, 3.2, 2.7, 2.4, 2.1]
- filter: Bounds Check
  filter variables:
  - name: windEastward
  - name: windNorthward
  test variables:
  - name: ObsFunction/WindDirAngleDiff
    options:
      minimum_uv: 3.5
  maxvalue: 50.0
  action:
    name: reject
  defer to post: true
- filter: Background Check
  filter variables:
  - name: airTemperature
  threshold: 7.0
  absolute threshold: 9.0
  action:
    name: reject
  defer to post: true
- filter: Background Check
  filter variables:
  - name: windEastward
  - name: windNorthward
  threshold: 6.0
  absolute threshold: 19.0
  action:
    name: reject
  defer to post: true
- filter: Background Check
  filter variables:
  - name: specificHumidity
  threshold: 8.0
  action:
    name: reject
  defer to post: true
- filter: RejectList
  filter variables:
  - name: windNorthward
  where:
  - variable: QCflagsData/windEastward
    minvalue: 1
  defer to post: true
- filter: RejectList
  filter variables:
  - name: windEastward
  where:
  - variable: QCflagsData/windNorthward
    minvalue: 1
  defer to post: true
- filter: RejectList
  filter variables:
  - name: specificHumidity
  where:
  - variable: QCflagsData/airTemperature
    minvalue: 1
  defer to post: true<|MERGE_RESOLUTION|>--- conflicted
+++ resolved
@@ -15,11 +15,8 @@
   simulated variables: [airTemperature, specificHumidity, windEastward, windNorthward]
 obs operator:
   name: VertInterp
-<<<<<<< HEAD
   interpolation method: log-linear
-=======
   observation alias file: $(observation_alias_file)
->>>>>>> 9c4bcaec
   variables:
   - name: airTemperature
   - name: specificHumidity
