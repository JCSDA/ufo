--- conflicted
+++ resolved
@@ -88,7 +88,6 @@
         call abor1_ftn(err_msg)
       endif
 
-<<<<<<< HEAD
       ! **********************************************************
       !                           STEP 2
       ! **********************************************************
@@ -110,7 +109,7 @@
       do ivar = 1, nvars
         ! Get the vertical coordinate and its dimension for this variable
         ! To be revisited, should not use this hard-wired name
-        call obsspace_get_db(obss, "4DLocation", "air_pressure", pressure)
+        call obsspace_get_db(obss, "MetaData", "air_pressure", pressure)
 
         ! Determine the location of this variable in geovals
         if (trim(obsvnames(ivar)) == "air_temperature") then ! not match, to be solved
@@ -140,17 +139,6 @@
 
         ! Clean up for next variable
         deallocate(hofxv)
-=======
-      ! observation of pressure (for vertical interpolation)
-      nobs = obsspace_get_nobs(obss)
-      allocate(pressure(nobs))
-      call obsspace_get_db(obss, "MetaData", "air_pressure", pressure)
-
-      ! obs operator
-      do iobs = 1, geovals%nobs
-        call vert_interp_weights(prsl%nval,log(pressure(iobs)/10.),prsl%vals(:,iobs),wi,wf)
-        call vert_interp_apply(tv%nval, tv%vals(:,iobs), hofx(iobs), wi, wf)
->>>>>>> b6345963
       enddo
 
       ! cleanup
