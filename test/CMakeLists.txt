# (C) Copyright 2017-2020 UCAR.
#
# This software is licensed under the terms of the Apache Licence Version 2.0
# which can be obtained at http://www.apache.org/licenses/LICENSE-2.0.

# macro to create a symlink from src to dst
function(CREATE_SYMLINK src dst)
    foreach (FILENAME ${ARGN})
        execute_process( COMMAND ${CMAKE_COMMAND} -E create_symlink
            ${src}/${FILENAME}
            ${dst}/${FILENAME} )
        endforeach(FILENAME)
endfunction(CREATE_SYMLINK)

# macro to create a symlink from src to dst with just filename
function(CREATE_SYMLINK_FILENAME src dst)
    foreach (FILENAME ${ARGN})
        get_filename_component(filename ${FILENAME} NAME )
        execute_process( COMMAND ${CMAKE_COMMAND} -E create_symlink
            ${src}/${FILENAME}
            ${dst}/${filename} )
        endforeach(FILENAME)
endfunction(CREATE_SYMLINK_FILENAME)

# Create Data directory for test input config and symlink all files
list( APPEND ufo_test_input
  testinput/abi_ahi_crtm.yaml
  testinput/adt.yaml
  testinput/aircraft.yaml
  testinput/airs_crtm.yaml
  testinput/airs_crtm_bc.yaml
  testinput/airs_qc_filters.yaml
  testinput/amsua_crtm.yaml
  testinput/amsua_crtm_bc.yaml
<<<<<<< HEAD
  testinput/amsua_rttov.yaml
  testinput/atms_qc_rttovonedvarcheck.yaml
=======
>>>>>>> 52cf0e08
  testinput/amsua_qc.yaml
  testinput/amsua_qc_clwretmw.yaml
  testinput/amsua_qc_filters.yaml
  testinput/amsua_qc_miss_val.yaml
  testinput/amsua_allsky_gsi_qc.yaml
  testinput/amsua_seaice_qc.yaml
  testinput/aod_crtm.yaml
  testinput/aod_luts.yaml
  testinput/atms_crtm.yaml
  testinput/atms_crtm_bc.yaml
  testinput/atms_qc_filters.yaml
  testinput/atms_rttov_ops.yaml
  testinput/coolskin.yaml
  testinput/cris_crtm.yaml
  testinput/cris_crtm_bc.yaml
  testinput/cris_qc.yaml
  testinput/cris_qc_filters.yaml
  testinput/cris_qc_land.yaml
  testinput/empty.yaml
  testinput/function_clouddetect_iasi.yaml
  testinput/function_clouddetect_airs.yaml
  testinput/function_clouddetect_cris.yaml
  testinput/function_clwmatchidx.yaml
  testinput/function_clwmatchidx_atms.yaml
  testinput/function_clwret.yaml
  testinput/function_clwret_atms.yaml
  testinput/function_clwretmean.yaml
  testinput/function_clwretmean_atms.yaml
  testinput/function_clwret_hofx.yaml
  testinput/function_clwret_hofx_atms.yaml
  testinput/function_clwret_obsval.yaml
  testinput/function_clwret_obsval_atms.yaml
  testinput/function_errfgrosschk.yaml
  testinput/function_errfjsfc.yaml
  testinput/function_errflat.yaml
  testinput/function_errftopo.yaml
  testinput/function_errftransmittop.yaml
  testinput/function_errfwavenum.yaml
  testinput/function_hydrometeorchk.yaml
  testinput/function_hydrometeorchk_atms.yaml
  testinput/function_nsstret.yaml
  testinput/function_obserrmean.yaml
  testinput/function_obserrmean_abi.yaml
  testinput/function_obserrmean_mhs.yaml
  testinput/function_obserrmean_atms.yaml
  testinput/function_scatret.yaml
  testinput/function_scatret_atms.yaml
  testinput/function_errfsdoei.yaml
  testinput/function_errfsdoei_atms.yaml
  testinput/function_velocity.yaml
  testinput/gmi_crtm.yaml
  testinput/genericprof.yaml
  testinput/geovals.yaml
  testinput/geos_aod.yaml
  testinput/geovals_spec.yaml
  testinput/gnssrobendmetoffice.yaml
  testinput/gnssrobendmetoffice_nopseudo.yaml
  testinput/gnssrobndropp1d.yaml
  testinput/gnssrobndropp2d.yaml
  testinput/gnssrobndnbam.yaml
  testinput/gnssro_obs_error.yaml
  testinput/gnssrobndnbam_backgroundcheck_qc.yaml
  testinput/gnssrobndnbam_super_refraction.yaml
  testinput/gnssrobndnbam_qc_action_obserr_inflation.yaml
  testinput/gnssroref.yaml
  testinput/gnssrobndnbam_0obs.yaml
  testinput/gnssrobndnbam_1obs.yaml
  testinput/gnssro_domain_check.yaml
  testinput/gome_metop-a.yaml
  testinput/gome_metop-a_flipz.yaml
  testinput/groundgnssmetoffice.yaml
  testinput/gsisfcmodel.yaml
  testinput/hirs4_crtm.yaml
  testinput/iasi_crtm.yaml
  testinput/iasi_crtm_bc.yaml
  testinput/iasi_qc.yaml
  testinput/iasi_qc_filters.yaml
  testinput/locations.yaml
  testinput/metar_qc_filters.yaml
  testinput/mhs_crtm.yaml
  testinput/obsdiag_crtm_airs_jacobian.yaml
  testinput/obsdiag_crtm_airs_optics.yaml
  testinput/obsdiag_crtm_amsua_jacobian.yaml
  testinput/obsdiag_crtm_amsua_optics.yaml
  testinput/obsdiag_crtm_atms_jacobian.yaml
  testinput/obsdiag_crtm_atms_optics.yaml
  testinput/obsdiag_crtm_cris_jacobian.yaml
  testinput/obsdiag_crtm_cris_optics.yaml
  testinput/obsdiag_crtm_iasi_jacobian.yaml
  testinput/obsdiag_crtm_iasi_optics.yaml
  testinput/obsfilterdata.yaml
  testinput/omi_aura.yaml
  testinput/omi_aura_flipz.yaml
  testinput/ompsnp_npp.yaml
  testinput/ompsnp_npp_flipz.yaml
  testinput/ompsnp_npp_L127.yaml
  testinput/ompstc_npp.yaml
  testinput/ompstc_npp_flipz.yaml
  testinput/processwhere.yaml
  testinput/parallel_obs_distribution.yaml
  testinput/parameters.yaml
  testinput/qc_trackcheck.yaml
  testinput/qc_trackcheck_unittests.yaml
  testinput/qc_trackcheckship_unittests.yaml
  testinput/qc_trackcheckship_mainloop_unittests.yaml
  testinput/qc_backgroundcheck.yaml
  testinput/qc_boundscheck.yaml
  testinput/qc_velocitycheck.yaml
  testinput/qc_defer_to_post.yaml
  testinput/qc_derivative_dpdt.yaml
  testinput/qc_derivative_dxdt.yaml
  testinput/qc_differencecheck.yaml
  testinput/qc_gauss_thinning.yaml
  testinput/qc_gauss_thinning_unittests.yaml
  testinput/qc_met_office_buddy_check.yaml
  testinput/qc_met_office_buddy_check_unittests.yaml
  testinput/qc_met_office_buddy_pair_finder.yaml
  testinput/qc_recursive_splitter.yaml
  testinput/qc_oceancolor_preqc.yaml
  testinput/qc_poisson_disk_thinning.yaml
  testinput/qc_poisson_disk_thinning_unittests.yaml
  testinput/qc_preqc.yaml
  testinput/qc_thinning.yaml
  testinput/qc_temporal_thinning.yaml
  testinput/qc_temporal_thinning_unittests.yaml
  testinput/radiosonde.yaml
  testinput/radialvelocity.yaml
  testinput/reflectivity.yaml
  testinput/satwind.yaml
  testinput/sbuv2_n19.yaml
  testinput/sbuv2_n19_flipz.yaml
  testinput/sbuv2_n19_L127.yaml
  testinput/seaicefrac.yaml
  testinput/seaicethick.yaml
  testinput/chleuzintegr.yaml
  testinput/sea_surface_temp.yaml
  testinput/seviri_crtm.yaml
  testinput/smap_crtm.yaml
  testinput/sndrd1-4_crtm.yaml
  testinput/sfcpcorrected.yaml
  testinput/profileconsistencychecks_monolithicfilter.yaml
  testinput/profileconsistencychecks_OPScomparison.yaml
  testinput/profileconsistencychecks_wrongOPScomparison.yaml
  testinput/profileconsistencychecks_separatefilters.yaml
  testinput/profileconsistencychecks_unittests.yaml
  testinput/profileconsistencychecks_unittest_oneprofileMPI.yaml
  testinput/profileconsistencychecks_RH_obsfilter.yaml
  testinput/profileconsistencychecks_RH_OPScomparison.yaml
  testinput/profileconsistencychecks_UInterp_obsfilter.yaml
  testinput/profileconsistencychecks_UInterp_OPScomparison.yaml
  testinput/profileconsistencychecks_bkgqc_modobs_obsfilter.yaml
  testinput/profileconsistencychecks_bkgqc_repobs_obsfilter.yaml
  testinput/profileconsistencychecks_bkgqc_modobs_OPScomparison.yaml
  testinput/profileconsistencychecks_bkgqc_repobs_OPScomparison.yaml
  testinput/timeoper.yaml
  testinput/tprof.yaml
  testinput/tropomi_no2.yaml
  testinput/variables.yaml
  testinput/windprof.yaml
)


file(MAKE_DIRECTORY ${CMAKE_CURRENT_BINARY_DIR}/testinput)
CREATE_SYMLINK( ${CMAKE_CURRENT_SOURCE_DIR} ${CMAKE_CURRENT_BINARY_DIR} ${ufo_test_input} )


# Add files to cmake resources
ecbuild_add_resources( TARGET ufo_test_scripts
                       SOURCES_PACK
                       ${ufo_test_input}
                     )

# Create Data directory for test data and symlink files
list( APPEND ufo_test_data
  atmosphere/abi_g16_geoval_2018041500_m_qc.nc4
  atmosphere/abi_g16_geoval_2019042306_m.nc4
  atmosphere/abi_g16_obsdiag_2018041500_m_qc.nc4
  atmosphere/ahi_himawari8_geoval_2019042306_m.nc4
  atmosphere/aircraft_geoval_2018041500_m.nc4
  atmosphere/aircraft_geoval_2018041500_s.nc4
  atmosphere/airs_aqua_geoval_2018041500_m.nc4
  atmosphere/airs_aqua_geoval_2018041500_m_qc.nc4
  atmosphere/airs_aqua_geoval_2018041500_m_unittest.nc4
  atmosphere/airs_aqua_obsdiag_2018041500_m_qc.nc4
  atmosphere/airs_aqua_obsdiag_2018041500_m_unittest.nc4
  atmosphere/airs_aqua_tlapmean.txt
  atmosphere/amsua_n19_geoval_2018041500_m_qc.nc4
  atmosphere/amsua_n19_geoval_2018041500_s_qc.nc4
  atmosphere/amsua_n19_geoval_2018041500_m.nc4
  atmosphere/amsua_n19_geoval_2018041500_s.nc4
  atmosphere/amsua_n19_obsdiag_2018041500_m_qc.nc4
  atmosphere/amsua_n19_obsdiag_2018041500_s_qc.nc4
  atmosphere/amsua_n19_tlapmean.txt
  atmosphere/aod_geoval_2018041500_m.nc4
  atmosphere/aod_geoval_2018041500_s.nc4
  atmosphere/atms_bmatrix_70.dat
  atmosphere/atms_npp_geoval_2018041500_m.nc4
  atmosphere/atms_npp_geoval_2018041500_m_qc.nc4
  atmosphere/atms_npp_geoval_2018041500_s.nc4
  atmosphere/atms_allsats_geoval_2019112800.nc4
  atmosphere/atms_allsats_obs_2019112800.nc4
  atmosphere/atms_npp_geoval_2018041500_s_qc.nc4
  atmosphere/atms_npp_obsdiag_2018041500_m_qc.nc4
  atmosphere/atms_npp_obsdiag_2018041500_s_qc.nc4
  atmosphere/atms_npp_tlapmean.txt
  atmosphere/atms_noaa_20_rmatrix.nc4
  atmosphere/cris-fsr_npp_geoval_2018041500_m.nc4
  atmosphere/cris-fsr_npp_geoval_2018041500_m_qc.nc4
  atmosphere/cris-fsr_npp_geoval_2018041500_m_unittest.nc4
  atmosphere/cris-fsr_npp_obsdiag_2018041500_m_qc.nc4
  atmosphere/cris-fsr_npp_obsdiag_2018041500_m_unittest.nc4
  atmosphere/cris-fsr_npp_tlapmean.txt
  atmosphere/geos_aod_geoval_2018041500_m.nc4
  atmosphere/geovals_atms_20191230T0000Z_benchmark.nc4
  atmosphere/gmi_gpm_geoval_2018041500_m.nc4
  atmosphere/gnssro_geoval_2018041500_1obs.nc4
  atmosphere/gnssro_geoval_2018041500_1obs_bending_angle.nc4
  atmosphere/gnssro_geoval_2018041500_s.nc4
  atmosphere/gnssro_geoval_2018041500_s_2d.nc4
  atmosphere/gnssro_geoval_2018041500_m.nc4
  atmosphere/gnssro_geoval_2018041500_l.nc4
  atmosphere/gnssro_geoval_2018041500_3prof.nc4
  atmosphere/gnssro_geoval_2019050700_1obs.nc4
  atmosphere/gnssro_geoval_2020050106_nopseudo.nc4
  atmosphere/gome_metop-a_geoval_2019101700_m.nc4
  atmosphere/gome_metop-a_geoval_flipz_2019101700_m.nc4
  atmosphere/groundgnss_geovals_20191230T0600Z.nc4
  atmosphere/gsisfc_tsen_geoval_2018041500_m.nc4
  atmosphere/gsisfc_uv_geoval_2018041500_m.nc4
  atmosphere/hirs4_metop-a_geoval_2018041500_m.nc4
  atmosphere/iasi_metop-a_obsdiag_2018041500_m.nc4
  atmosphere/iasi_metop-a_obsdiag_2018041500_m_qc.nc4
  atmosphere/iasi_metop-a_obsdiag_2018041500_m_unittest.nc4
  atmosphere/iasi_metop-a_geoval_2018041500_m.nc4
  atmosphere/iasi_metop-a_geoval_2018041500_m_qc.nc4
  atmosphere/iasi_metop-a_geoval_2018041500_m_unittest.nc4
  atmosphere/iasi_metop-a_tlapmean.txt
  atmosphere/met_office_thinning.nc4
  atmosphere/met_office_temporal_thinning_surface.nc4
  atmosphere/met_office_temporal_thinning_sonde.nc4
  atmosphere/mhs_n19_geoval_2018041500_m_qc.nc4
  atmosphere/mhs_n19_geoval_2018041500_m.nc4
  atmosphere/mhs_n19_obsdiag_2018041500_m_qc.nc4
  atmosphere/omi_aura_geoval_2019101700_m.nc4
  atmosphere/omi_aura_geoval_flipz_2019101700_m.nc4
  atmosphere/ompsnp_npp_geoval_2019101700_m.nc4
  atmosphere/ompsnp_npp_geoval_flipz_2019101700_m.nc4
  atmosphere/ompsnp_npp_geoval_2020051712_m.nc4
  atmosphere/ompstc8_npp_geoval_2019101700_m.nc4
  atmosphere/ompstc8_npp_geoval_flipz_2019101700_m.nc4
  atmosphere/ps_geovals_2018041500_0000.nc4
  atmosphere/radar_dbz_geoval_2019052222.nc4
  atmosphere/radar_rw_geoval_2019052222.nc4
  atmosphere/smap_geoval_2018041500_m.nc4
  atmosphere/satbias_crtm_in
  atmosphere/satbias_crtm_pc
  atmosphere/satwind_geoval_2018041500_m.nc4
  atmosphere/satwind_geoval_2018041500_s.nc4
  atmosphere/sbuv2_n19_geoval_2018041500_m.nc4
  atmosphere/sbuv2_n19_geoval_flipz_2018041500_m.nc4
  atmosphere/sbuv2_n19_geoval_2019101700_m.nc4
  atmosphere/sbuv2_n19_geoval_flipz_2019101700_m.nc4
  atmosphere/sbuv2_n19_geoval_2020051712_m.nc4
  atmosphere/seviri_m08_geoval_2018041500_m.nc4
  atmosphere/sfc_geoval_2018041500_m.nc4
  atmosphere/sndrd1_g15_geoval_2018041500_m.nc4
  atmosphere/sndrd2_g15_geoval_2018041500_m.nc4
  atmosphere/sndrd3_g15_geoval_2018041500_m.nc4
  atmosphere/sndrd4_g15_geoval_2018041500_m.nc4
  atmosphere/sondes_geoval_2018041500_m.nc4
  atmosphere/sondes_geoval_2018041500_s.nc4
  atmosphere/sondes_geoval_2018041500_vs.nc4
  atmosphere/ssmis_f18_geoval_2018041500_m.nc4
  atmosphere/tropomi_no2_geoval_2020090318_m.nc4
  atmosphere/windprof_geoval_2018041500_m.nc4
  marine/coolskin_fake_geovals_2018041500.nc
  marine/cryosat2-2018-04-15_geovals.nc
  marine/icec-2018-04-15_geovals.nc
  marine/Jason-2-2018-04-15_geovals.nc
  marine/profile_2018-04-15_geovals.nc
  marine/sst_obs-2018-04-15_geovals.nc
  marine/viirs_jpss1_oc_l2_2018-04-15_geovals.nc
  filters/filters_testdata.nc4
  filters/met_office_poisson_disk_thinning.nc4
  filters/met_office_buddy_check.nc4
  filters/poisson_disk_thinning_3x3x3x3_regular_grid.nc4
  filters/met_office_profile_consistency_checks.nc4
  filters/met_office_profile_consistency_checks_bkgqc_modobs.nc4
  filters/met_office_profile_consistency_checks_bkgqc_repobs.nc4
  filters/met_office_profile_consistency_checks_rh.nc4
  filters/met_office_profile_consistency_checks_rh_wrong.nc4
  filters/met_office_profile_consistency_checks_unittests.nc4
  filters/met_office_profile_consistency_checks_oneprofile.nc4
  filters/met_office_profile_consistency_checks_oneprofile_wrong.nc4
  filters/met_office_profile_consistency_checks_uinterp.nc4
)

file(MAKE_DIRECTORY ${CMAKE_CURRENT_BINARY_DIR}/Data)
CREATE_SYMLINK_FILENAME( ${CMAKE_CURRENT_SOURCE_DIR}/testinput ${CMAKE_CURRENT_BINARY_DIR}/Data ${ufo_test_data} )	

# IODA observation files 
list( APPEND ufo_ioda_test_data
      testinput_tier_1.tar.gz)

# Set URL for IODA test files
set(UFO_IODA_DOWNLOAD_BASE_URL https://jedi-test-files.s3.amazonaws.com)

# If local path to testfiles is defined don't download
if (DEFINED ENV{LOCAL_PATH_TESTFILES_IODA})
        set(LOCAL_PATH_TESTFILES_IODA "$ENV{LOCAL_PATH_TESTFILES_IODA}")
endif()

if( NOT DEFINED LOCAL_PATH_TESTFILES_IODA )

  message(STATUS "LOCAL_PATH_TESTFILES_IODA is not defined, download test files")
  if ( NOT DEFINED UFO_IODA_TESTFILES_BRANCH)

    # Get the current git branch of ioda repo
    execute_process(
      COMMAND git rev-parse --abbrev-ref HEAD
      WORKING_DIRECTORY ${CMAKE_CURRENT_SOURCE_DIR}
      OUTPUT_VARIABLE GIT_BRANCH_UFO
      OUTPUT_STRIP_TRAILING_WHITESPACE)
    message(STATUS "UFO is in branch: ${GIT_BRANCH_UFO}")

  else()
    message(STATUS "Branch name provided by user")
    set(GIT_BRANCH_UFO ${UFO_IODA_TESTFILES_BRANCH})
  endif()

  # Check whether the URL exists or not
  set(ECBUILD_DOWNLOAD_BASE_URL ${UFO_IODA_DOWNLOAD_BASE_URL}/ioda)

  ecbuild_check_urls(NAMES ${GIT_BRANCH_UFO}/${ufo_ioda_test_data}
                     RESULT UFO_SPECIFIC_TEST_FILES)

  # Set distant directory
  if(${UFO_SPECIFIC_TEST_FILES} MATCHES 0)
    # Download and extract new test files (distant directory = git branch)
    set(DIRNAME ${GIT_BRANCH_UFO})
    message(STATUS "GIT_BRANCH_UFO found, will download: ${GIT_BRANCH_UFO}")
  else()
    # Download and extract develop test files (distant directory = develop)
    set(DIRNAME "develop")
    message(STATUS "GIT_BRANCH_UFO not found, will download develop")
  endif()

  message(STATUS "Test data will be download from: ${UFO_IODA_DOWNLOAD_BASE_URL}/${DIRNAME}")

  set(UFO_IODA_REP_NAME ioda)
  set(UFO_IODA_TESTFILES_NAME ${ufo_ioda_test_data})
  set(UFO_IODA_BRANCH_NAME ${DIRNAME})
  set(UFO_IODA_TESTFILES_PATH ${CMAKE_BINARY_DIR}/test_data/ioda/${DIRNAME})
  message(STATUS "Save data to: ${TESTFILE_DIR_IODA}")
  file(MAKE_DIRECTORY ${UFO_IODA_TESTFILES_PATH})

  # Create download script for get_ioda_test_data test
  set ( FILENAME ufo_ioda_data_downloader.py)
  set ( SOURCE_FILE ${CMAKE_CURRENT_SOURCE_DIR}/${FILENAME} )
  set ( DEST_FILE ${CMAKE_BINARY_DIR}/bin/${FILENAME} )
  list( APPEND bin_ufo_ioda_test_download_scripts_deps ${DEST_FILE} )

  if( EXISTS "${SOURCE_FILE}.in" )
    configure_file( ${SOURCE_FILE}.in ${DEST_FILE} @ONLY )
  else()
    configure_file( ${SOURCE_FILE}    ${DEST_FILE} @ONLY )
  endif()

  add_custom_target( bin_ufo_ioda_test_download_scripts ALL
      COMMAND chmod +x ${bin_ufo_ioda_test_download_scripts_deps}
      DEPENDS ${bin_ufo_ioda_test_download_scripts_deps})

  ecbuild_add_test( TARGET    ufo_get_ioda_test_data
                    TYPE      SCRIPT
                    COMMAND    ${CMAKE_BINARY_DIR}/bin/ufo_ioda_data_downloader.py
                    ARGS      testoutput/download_test_ufo.log)

else()
  set(UFO_IODA_TESTFILES_PATH ${LOCAL_PATH_TESTFILES_IODA})
  message(STATUS "use LOCAL_PATH_TESTFILES_IODA: ${LOCAL_PATH_TESTFILES_IODA}")
endif()

execute_process( COMMAND ${CMAKE_COMMAND} -E create_symlink
                 ${UFO_IODA_TESTFILES_PATH}
                 ${CMAKE_CURRENT_BINARY_DIR}/Data/ioda)

#####################################################################
# Install headers used in tests of interfaces that may be implemented by clients.

install( FILES ufo/ObsDiagnostics.h ufo/ObsFilters.h ufo/ObsFunction.h
         DESTINATION ${INSTALL_INCLUDE_DIR}/ufo/test/ufo)

#####################################################################
ecbuild_add_executable( TARGET  test_ObsOperator.x
                        SOURCES mains/TestObsOperator.cc
                        LIBS    ufo
                       )

ecbuild_add_executable( TARGET  test_ObsOperatorTLAD.x
                        SOURCES mains/TestObsOperatorTLAD.cc
                        LIBS    ufo
                       )

ecbuild_add_executable( TARGET  test_ObsFilters.x
                        SOURCES mains/TestObsFilters.cc
                        LIBS    ufo
                       )

ecbuild_add_executable( TARGET  test_ProfileConsistencyChecks.x
                        SOURCES mains/TestProfileConsistencyChecks.cc
                        LIBS    ufo
                       )

####################################################################
# Test Locations, GeoVaLs with oops tests:

ecbuild_add_test( TARGET  test_ufo_geovals
                  SOURCES mains/TestGeoVaLs.cc
                  ARGS    "testinput/geovals.yaml"
                  ENVIRONMENT OOPS_TRAPFPE=1
                  LIBS    ufo 
                  TEST_DEPENDS ufo_get_ioda_test_data )

ecbuild_add_test( TARGET  test_ufo_locations
                  SOURCES mains/TestLocations.cc
                  ARGS    "testinput/locations.yaml"
                  ENVIRONMENT OOPS_TRAPFPE=1
                  LIBS    ufo
                  TEST_DEPENDS ufo_get_ioda_test_data )

# Test UFO-specific classes:

ecbuild_add_test( TARGET  test_ufo_obsfilterdata
                  SOURCES mains/TestObsFilterData.cc
                  ARGS    "testinput/obsfilterdata.yaml"
                  ENVIRONMENT OOPS_TRAPFPE=1
                  LIBS    ufo
                  TEST_DEPENDS ufo_get_ioda_test_data )

ecbuild_add_test( TARGET  test_ufo_variables
                  SOURCES mains/TestVariables.cc
                  ARGS    "testinput/variables.yaml"
                  ENVIRONMENT OOPS_TRAPFPE=1
                  LIBS    ufo )

ecbuild_add_test( TARGET  test_ufo_geovals_spec
                  SOURCES mains/TestGeoVaLsSpec.cc
                  ARGS    "testinput/geovals_spec.yaml"
                  ENVIRONMENT OOPS_TRAPFPE=1
                  LIBS    ufo
                  TEST_DEPENDS ufo_get_ioda_test_data )

# Test Obs Operators and TLAD

ecbuild_add_test( TARGET  test_ufo_opr_gsi_sfc_model
                  COMMAND ${CMAKE_BINARY_DIR}/bin/test_ObsOperator.x
                  ARGS    "testinput/gsisfcmodel.yaml"
                  ENVIRONMENT OOPS_TRAPFPE=1
                  DEPENDS test_ObsOperator.x
                  TEST_DEPENDS ufo_get_ioda_test_data )

if( crtm_FOUND )
    ecbuild_add_test( TARGET  test_ufo_opr_crtm_amsua
                      COMMAND ${CMAKE_BINARY_DIR}/bin/test_ObsOperator.x
                      ARGS    "testinput/amsua_crtm.yaml"
                      ENVIRONMENT OOPS_TRAPFPE=1
                      DEPENDS test_ObsOperator.x
                      TEST_DEPENDS ufo_get_ioda_test_data )

    ecbuild_add_test( TARGET  test_ufo_opr_crtm_bc_amsua
                      COMMAND ${CMAKE_BINARY_DIR}/bin/test_ObsOperator.x
                      ARGS    "testinput/amsua_crtm_bc.yaml"
                      ENVIRONMENT OOPS_TRAPFPE=1
                      DEPENDS test_ObsOperator.x
                      TEST_DEPENDS ufo_get_ioda_test_data )

    ecbuild_add_test( TARGET  test_ufo_linopr_crtm_amsua
                      COMMAND ${CMAKE_BINARY_DIR}/bin/test_ObsOperatorTLAD.x
                      ARGS    "testinput/amsua_crtm.yaml"
                      ENVIRONMENT OOPS_TRAPFPE=1
                      DEPENDS test_ObsOperatorTLAD.x
                      TEST_DEPENDS ufo_get_ioda_test_data )

    ecbuild_add_test( TARGET  test_ufo_linopr_crtm_bc_amsua
                      COMMAND ${CMAKE_BINARY_DIR}/bin/test_ObsOperatorTLAD.x
                      ARGS    "testinput/amsua_crtm_bc.yaml"
                      ENVIRONMENT OOPS_TRAPFPE=1
                      DEPENDS test_ObsOperatorTLAD.x
                      TEST_DEPENDS ufo_get_ioda_test_data )

    ecbuild_add_test( TARGET  test_ufo_opr_crtm_atms
                      COMMAND ${CMAKE_BINARY_DIR}/bin/test_ObsOperator.x
                      ARGS    "testinput/atms_crtm.yaml"
                      ENVIRONMENT OOPS_TRAPFPE=1
                      DEPENDS test_ObsOperator.x
                      TEST_DEPENDS ufo_get_ioda_test_data )

    ecbuild_add_test( TARGET  test_ufo_linopr_crtm_atms
                      COMMAND ${CMAKE_BINARY_DIR}/bin/test_ObsOperatorTLAD.x
                      ARGS    "testinput/atms_crtm.yaml"
                      ENVIRONMENT OOPS_TRAPFPE=1
                      DEPENDS test_ObsOperatorTLAD.x
                      TEST_DEPENDS ufo_get_ioda_test_data )

    ecbuild_add_test( TARGET  test_ufo_opr_crtm_gmi
                      COMMAND ${CMAKE_BINARY_DIR}/bin/test_ObsOperator.x
                      ARGS    "testinput/gmi_crtm.yaml"
                      ENVIRONMENT OOPS_TRAPFPE=1
                      DEPENDS test_ObsOperator.x
                      TEST_DEPENDS ufo_get_ioda_test_data )

    ecbuild_add_test( TARGET  test_ufo_linopr_crtm_gmi
                      COMMAND ${CMAKE_BINARY_DIR}/bin/test_ObsOperatorTLAD.x
                      ARGS    "testinput/gmi_crtm.yaml"
                      ENVIRONMENT OOPS_TRAPFPE=1
                      DEPENDS test_ObsOperatorTLAD.x
                      TEST_DEPENDS ufo_get_ioda_test_data )

    ecbuild_add_test( TARGET  test_ufo_opr_crtm_smap
                      COMMAND ${CMAKE_BINARY_DIR}/bin/test_ObsOperator.x
                      ARGS    "testinput/smap_crtm.yaml"
                      ENVIRONMENT OOPS_TRAPFPE=1
                      DEPENDS test_ObsOperator.x
                      TEST_DEPENDS ufo_get_ioda_test_data )

    ecbuild_add_test( TARGET  test_ufo_linopr_crtm_smap
                      COMMAND ${CMAKE_BINARY_DIR}/bin/test_ObsOperatorTLAD.x
                      ARGS    "testinput/smap_crtm.yaml"
                      ENVIRONMENT OOPS_TRAPFPE=1
                      DEPENDS test_ObsOperatorTLAD.x
                      TEST_DEPENDS ufo_get_ioda_test_data )

    ecbuild_add_test( TARGET  test_ufo_opr_crtm_seviri
                      COMMAND ${CMAKE_BINARY_DIR}/bin/test_ObsOperator.x
                      ARGS    "testinput/seviri_crtm.yaml"
                      ENVIRONMENT OOPS_TRAPFPE=1
                      DEPENDS test_ObsOperator.x
                      TEST_DEPENDS ufo_get_ioda_test_data )

    ecbuild_add_test( TARGET  test_ufo_linopr_crtm_seviri
                      COMMAND ${CMAKE_BINARY_DIR}/bin/test_ObsOperatorTLAD.x
                      ARGS    "testinput/seviri_crtm.yaml"
                      ENVIRONMENT OOPS_TRAPFPE=1
                      DEPENDS test_ObsOperatorTLAD.x
                      TEST_DEPENDS ufo_get_ioda_test_data )

    ecbuild_add_test( TARGET  test_ufo_opr_crtm_cris
                      COMMAND ${CMAKE_BINARY_DIR}/bin/test_ObsOperator.x
                      ARGS    "testinput/cris_crtm.yaml"
                      ENVIRONMENT OOPS_TRAPFPE=1
                      DEPENDS test_ObsOperator.x
                      TEST_DEPENDS ufo_get_ioda_test_data )

    ecbuild_add_test( TARGET  test_ufo_linopr_crtm_cris
                      COMMAND ${CMAKE_BINARY_DIR}/bin/test_ObsOperatorTLAD.x
                      ARGS    "testinput/cris_crtm.yaml"
                      ENVIRONMENT OOPS_TRAPFPE=1
                      DEPENDS test_ObsOperatorTLAD.x
                      TEST_DEPENDS ufo_get_ioda_test_data )

    ecbuild_add_test( TARGET  test_ufo_opr_crtm_mhs
                      COMMAND ${CMAKE_BINARY_DIR}/bin/test_ObsOperator.x
                      ARGS    "testinput/mhs_crtm.yaml"
                      ENVIRONMENT OOPS_TRAPFPE=1
                      DEPENDS test_ObsOperator.x
                      TEST_DEPENDS ufo_get_ioda_test_data )

    ecbuild_add_test( TARGET  test_ufo_linopr_crtm_mhs
                      COMMAND ${CMAKE_BINARY_DIR}/bin/test_ObsOperatorTLAD.x
                      ARGS    "testinput/mhs_crtm.yaml"
                      ENVIRONMENT OOPS_TRAPFPE=1
                      DEPENDS test_ObsOperatorTLAD.x
                      TEST_DEPENDS ufo_get_ioda_test_data )

    ecbuild_add_test( TARGET  test_ufo_opr_crtm_iasi
                      MPI     2
                      COMMAND ${CMAKE_BINARY_DIR}/bin/test_ObsOperator.x
                      ARGS    "testinput/iasi_crtm.yaml"
                      ENVIRONMENT OOPS_TRAPFPE=1
                      DEPENDS test_ObsOperator.x
                      TEST_DEPENDS ufo_get_ioda_test_data )

    ecbuild_add_test( TARGET  test_ufo_linopr_crtm_iasi
                      COMMAND ${CMAKE_BINARY_DIR}/bin/test_ObsOperatorTLAD.x
                      ARGS    "testinput/iasi_crtm.yaml"
                      ENVIRONMENT OOPS_TRAPFPE=1
                      DEPENDS test_ObsOperatorTLAD.x
                      TEST_DEPENDS ufo_get_ioda_test_data )

    ecbuild_add_test( TARGET  test_ufo_opr_crtm_sndrd1-4
                      COMMAND ${CMAKE_BINARY_DIR}/bin/test_ObsOperator.x
                      ARGS    "testinput/sndrd1-4_crtm.yaml"
                      ENVIRONMENT OOPS_TRAPFPE=1
                      DEPENDS test_ObsOperator.x
                      TEST_DEPENDS ufo_get_ioda_test_data )

    ecbuild_add_test( TARGET  test_ufo_linopr_crtm_sndrd1-4
                      COMMAND ${CMAKE_BINARY_DIR}/bin/test_ObsOperatorTLAD.x
                      ARGS    "testinput/sndrd1-4_crtm.yaml"
                      ENVIRONMENT OOPS_TRAPFPE=1
                      DEPENDS test_ObsOperatorTLAD.x
                      TEST_DEPENDS ufo_get_ioda_test_data )

    ecbuild_add_test( TARGET  test_ufo_opr_crtm_airs
                      MPI     4
                      COMMAND ${CMAKE_BINARY_DIR}/bin/test_ObsOperator.x
                      ARGS    "testinput/airs_crtm.yaml"
                      ENVIRONMENT OOPS_TRAPFPE=1
                      DEPENDS test_ObsOperator.x
                      TEST_DEPENDS ufo_get_ioda_test_data )

    ecbuild_add_test( TARGET  test_ufo_linopr_crtm_airs
                      COMMAND ${CMAKE_BINARY_DIR}/bin/test_ObsOperatorTLAD.x
                      ARGS    "testinput/airs_crtm.yaml"
                      ENVIRONMENT OOPS_TRAPFPE=1
                      DEPENDS test_ObsOperatorTLAD.x 
                      TEST_DEPENDS ufo_get_ioda_test_data )

    ecbuild_add_test( TARGET  test_ufo_opr_crtm_hirs4
                      COMMAND ${CMAKE_BINARY_DIR}/bin/test_ObsOperator.x
                      ARGS    "testinput/hirs4_crtm.yaml"
                      ENVIRONMENT OOPS_TRAPFPE=1
                      DEPENDS test_ObsOperator.x
                      TEST_DEPENDS ufo_get_ioda_test_data )

    ecbuild_add_test( TARGET  test_ufo_linopr_crtm_hirs4
                      COMMAND ${CMAKE_BINARY_DIR}/bin/test_ObsOperatorTLAD.x
                      ARGS    "testinput/hirs4_crtm.yaml"
                      ENVIRONMENT OOPS_TRAPFPE=1
                      DEPENDS test_ObsOperatorTLAD.x
                      TEST_DEPENDS ufo_get_ioda_test_data )

    ecbuild_add_test( TARGET  test_ufo_opr_crtm_abi_ahi
                      COMMAND ${CMAKE_BINARY_DIR}/bin/test_ObsOperator.x
                      ARGS    "testinput/abi_ahi_crtm.yaml"
                      ENVIRONMENT OOPS_TRAPFPE=1
                      DEPENDS test_ObsOperator.x
                      TEST_DEPENDS ufo_get_ioda_test_data )

    ecbuild_add_test( TARGET  test_ufo_linopr_crtm_abi_ahi
                      COMMAND ${CMAKE_BINARY_DIR}/bin/test_ObsOperatorTLAD.x
                      ARGS    "testinput/abi_ahi_crtm.yaml"
                      ENVIRONMENT OOPS_TRAPFPE=1
                      DEPENDS test_ObsOperatorTLAD.x
                      TEST_DEPENDS ufo_get_ioda_test_data )

    ecbuild_add_test( TARGET  test_ufo_opr_aod_crtm
                      COMMAND ${CMAKE_BINARY_DIR}/bin/test_ObsOperator.x
                      ARGS    "testinput/aod_crtm.yaml"
                      ENVIRONMENT OOPS_TRAPFPE=1
                      DEPENDS test_ObsOperator.x
                      TEST_DEPENDS ufo_get_ioda_test_data )

    ecbuild_add_test( TARGET  test_ufo_linopr_aod_crtm
                      COMMAND ${CMAKE_BINARY_DIR}/bin/test_ObsOperatorTLAD.x
                      ARGS    "testinput/aod_crtm.yaml"
                      ENVIRONMENT OOPS_TRAPFPE=1
                      DEPENDS test_ObsOperatorTLAD.x 
                      TEST_DEPENDS ufo_get_ioda_test_data )

    if( ${GEOS-AERO_FOUND} )

      ecbuild_add_test( TARGET  test_ufo_opr_aod_luts
                      COMMAND ${CMAKE_BINARY_DIR}/bin/test_ObsOperator.x
                      ARGS    "testinput/aod_luts.yaml"
                      ENVIRONMENT OOPS_TRAPFPE=1
                      DEPENDS test_ObsOperator.x
                      TEST_DEPENDS ufo_get_ioda_test_data )

      ecbuild_add_test( TARGET  test_ufo_linopr_aod_luts
                      COMMAND ${CMAKE_BINARY_DIR}/bin/test_ObsOperatorTLAD.x
                      ARGS    "testinput/aod_luts.yaml"
                      ENVIRONMENT OOPS_TRAPFPE=1
                      DEPENDS test_ObsOperatorTLAD.x 
                      TEST_DEPENDS ufo_get_ioda_test_data )

   endif( ${GEOS-AERO_FOUND} )


endif( crtm_FOUND )



if( ${RTTOV_FOUND} )
  ecbuild_add_test( TARGET  test_ufo_opr_rttov_atms
                    COMMAND ${CMAKE_BINARY_DIR}/bin/test_ObsOperator.x
                    ARGS    "testinput/atms_rttov_ops.yaml"
                    ENVIRONMENT OOPS_TRAPFPE=1
                    DEPENDS test_ObsOperator.x
                    TEST_DEPENDS ufo_get_ioda_test_data )

  ecbuild_add_test( TARGET  test_ufo_linopr_rttov_atms
                    COMMAND ${CMAKE_BINARY_DIR}/bin/test_ObsOperatorTLAD.x
                    ARGS    "testinput/atms_rttov_ops.yaml"
                    ENVIRONMENT OOPS_TRAPFPE=1
<<<<<<< HEAD
                    DEPENDS test_ObsOperatorTLAD.x )

  ecbuild_add_test( TARGET  test_ufo_atms_qc_rttovonedvarcheck
                    COMMAND ${CMAKE_BINARY_DIR}/bin/test_ObsFilters.x
                    ARGS    "testinput/atms_qc_rttovonedvarcheck.yaml"
                    ENVIRONMENT OOPS_TRAPFPE=1
                    DEPENDS test_ObsFilters.x )
=======
                    DEPENDS test_ObsOperatorTLAD.x 
                    TEST_DEPENDS ufo_get_ioda_test_data )
>>>>>>> 52cf0e08
endif( ${RTTOV_FOUND} )


ecbuild_add_test( TARGET  test_ufo_opr_atminterplay_gome_metop-a
                  COMMAND ${CMAKE_BINARY_DIR}/bin/test_ObsOperator.x
                  ARGS    "testinput/gome_metop-a.yaml"
                  ENVIRONMENT OOPS_TRAPFPE=1
                  DEPENDS test_ObsOperator.x
                  TEST_DEPENDS ufo_get_ioda_test_data )

ecbuild_add_test( TARGET  test_ufo_opr_atminterplay_gome_metop-a_flipz
                  COMMAND ${CMAKE_BINARY_DIR}/bin/test_ObsOperator.x
                  ARGS    "testinput/gome_metop-a_flipz.yaml"
                  ENVIRONMENT OOPS_TRAPFPE=1
                  DEPENDS test_ObsOperator.x
                  TEST_DEPENDS ufo_get_ioda_test_data )

ecbuild_add_test( TARGET  test_ufo_opr_atminterplay_omi_aura
                  COMMAND ${CMAKE_BINARY_DIR}/bin/test_ObsOperator.x
                  ARGS    "testinput/omi_aura.yaml"
                  ENVIRONMENT OOPS_TRAPFPE=1
                  DEPENDS test_ObsOperator.x
                  TEST_DEPENDS ufo_get_ioda_test_data )

ecbuild_add_test( TARGET  test_ufo_opr_atminterplay_omi_aura_flipz
                  COMMAND ${CMAKE_BINARY_DIR}/bin/test_ObsOperator.x
                  ARGS    "testinput/omi_aura_flipz.yaml"
                  ENVIRONMENT OOPS_TRAPFPE=1
                  DEPENDS test_ObsOperator.x
                  TEST_DEPENDS ufo_get_ioda_test_data )

ecbuild_add_test( TARGET  test_ufo_opr_atminterplay_ompsnp_npp
                  COMMAND ${CMAKE_BINARY_DIR}/bin/test_ObsOperator.x
                  ARGS    "testinput/ompsnp_npp.yaml"
                  ENVIRONMENT OOPS_TRAPFPE=1
                  DEPENDS test_ObsOperator.x
                  TEST_DEPENDS ufo_get_ioda_test_data )

ecbuild_add_test( TARGET  test_ufo_opr_atminterplay_ompsnp_npp_flipz
                  COMMAND ${CMAKE_BINARY_DIR}/bin/test_ObsOperator.x
                  ARGS    "testinput/ompsnp_npp_flipz.yaml"
                  ENVIRONMENT OOPS_TRAPFPE=1
                  DEPENDS test_ObsOperator.x
                  TEST_DEPENDS ufo_get_ioda_test_data )

ecbuild_add_test( TARGET  test_ufo_opr_atminterplay_ompsnp_npp_L127
                  COMMAND ${CMAKE_BINARY_DIR}/bin/test_ObsOperator.x
                  ARGS    "testinput/ompsnp_npp_L127.yaml"
                  ENVIRONMENT OOPS_TRAPFPE=1
                  DEPENDS test_ObsOperator.x
                  TEST_DEPENDS ufo_get_ioda_test_data )

ecbuild_add_test( TARGET  test_ufo_opr_atminterplay_ompstc_npp
                  COMMAND ${CMAKE_BINARY_DIR}/bin/test_ObsOperator.x
                  ARGS    "testinput/ompstc_npp.yaml"
                  ENVIRONMENT OOPS_TRAPFPE=1
                  DEPENDS test_ObsOperator.x
                  TEST_DEPENDS ufo_get_ioda_test_data )

ecbuild_add_test( TARGET  test_ufo_opr_atminterplay_ompstc_npp_flipz
                  COMMAND ${CMAKE_BINARY_DIR}/bin/test_ObsOperator.x
                  ARGS    "testinput/ompstc_npp_flipz.yaml"
                  ENVIRONMENT OOPS_TRAPFPE=1
                  DEPENDS test_ObsOperator.x
                  TEST_DEPENDS ufo_get_ioda_test_data )

ecbuild_add_test( TARGET  test_ufo_opr_atminterplay_sbuv2_n19
                  COMMAND ${CMAKE_BINARY_DIR}/bin/test_ObsOperator.x
                  ARGS    "testinput/sbuv2_n19.yaml"
                  ENVIRONMENT OOPS_TRAPFPE=1
                  DEPENDS test_ObsOperator.x
                  TEST_DEPENDS ufo_get_ioda_test_data )

ecbuild_add_test( TARGET  test_ufo_opr_atminterplay_sbuv2_n19_flipz
                  COMMAND ${CMAKE_BINARY_DIR}/bin/test_ObsOperator.x
                  ARGS    "testinput/sbuv2_n19_flipz.yaml"
                  ENVIRONMENT OOPS_TRAPFPE=1
                  DEPENDS test_ObsOperator.x
                  TEST_DEPENDS ufo_get_ioda_test_data )

ecbuild_add_test( TARGET  test_ufo_opr_atminterplay_sbuv2_n19_L127
                  COMMAND ${CMAKE_BINARY_DIR}/bin/test_ObsOperator.x
                  ARGS    "testinput/sbuv2_n19_L127.yaml"
                  ENVIRONMENT OOPS_TRAPFPE=1
                  DEPENDS test_ObsOperator.x
                  TEST_DEPENDS ufo_get_ioda_test_data )

ecbuild_add_test( TARGET  test_ufo_opr_vertinterp_radiosonde
                  MPI     4
                  COMMAND ${CMAKE_BINARY_DIR}/bin/test_ObsOperator.x
                  ARGS    "testinput/radiosonde.yaml"
                  ENVIRONMENT OOPS_TRAPFPE=1
                  DEPENDS test_ObsOperator.x
                  TEST_DEPENDS ufo_get_ioda_test_data )

ecbuild_add_test( TARGET  test_ufo_opr_avgkernel_tropomi_no2
                  COMMAND ${CMAKE_BINARY_DIR}/bin/test_ObsOperator.x
                  ARGS    "testinput/tropomi_no2.yaml"
                  ENVIRONMENT OOPS_TRAPFPE=1
                  DEPENDS test_ObsOperator.x
                  TEST_DEPENDS ufo_get_ioda_test_data )

ecbuild_add_test( TARGET  test_ufo_linopr_vertinterp_radiosonde
                  COMMAND ${CMAKE_BINARY_DIR}/bin/test_ObsOperatorTLAD.x
                  ARGS    "testinput/radiosonde.yaml"
                  ENVIRONMENT OOPS_TRAPFPE=1
                  DEPENDS test_ObsOperatorTLAD.x
                  TEST_DEPENDS ufo_get_ioda_test_data )

ecbuild_add_test( TARGET  test_ufo_timeoper_opr
                  COMMAND ${CMAKE_BINARY_DIR}/bin/test_ObsOperator.x
                  ARGS    "testinput/timeoper.yaml"
                  DEPENDS test_ObsOperator.x
                  TEST_DEPENDS ufo_get_ioda_test_data )

ecbuild_add_test( TARGET  test_ufo_vertinterp_aircraft_opr
                  MPI     4
                  COMMAND ${CMAKE_BINARY_DIR}/bin/test_ObsOperator.x
                  ARGS    "testinput/aircraft.yaml"
                  ENVIRONMENT OOPS_TRAPFPE=1
                  DEPENDS test_ObsOperator.x
                  TEST_DEPENDS ufo_get_ioda_test_data )

ecbuild_add_test( TARGET  test_ufo_linopr_vertinterp_aircraft
                  COMMAND ${CMAKE_BINARY_DIR}/bin/test_ObsOperatorTLAD.x
                  ARGS    "testinput/aircraft.yaml"
                  ENVIRONMENT OOPS_TRAPFPE=1
                  DEPENDS test_ObsOperatorTLAD.x
                  TEST_DEPENDS ufo_get_ioda_test_data )

ecbuild_add_test( TARGET  test_ufo_linopr_vertinterp_satwind
                  MPI     4
                  COMMAND ${CMAKE_BINARY_DIR}/bin/test_ObsOperator.x
                  ARGS    "testinput/satwind.yaml"
                  ENVIRONMENT OOPS_TRAPFPE=1
                  DEPENDS test_ObsOperator.x
                  TEST_DEPENDS ufo_get_ioda_test_data )

ecbuild_add_test( TARGET  test_ufo_opr_timeoper
                  MPI     4
                  COMMAND ${CMAKE_BINARY_DIR}/bin/test_ObsOperator.x
                  ARGS    "testinput/timeoper.yaml"
                  ENVIRONMENT OOPS_TRAPFPE=1
                  DEPENDS test_ObsOperator.x
                  TEST_DEPENDS ufo_get_ioda_test_data )

ecbuild_add_test( TARGET  test_ufo_linopr_timeoper
                  MPI     4
                  COMMAND ${CMAKE_BINARY_DIR}/bin/test_ObsOperatorTLAD.x
                  ARGS    "testinput/timeoper.yaml"
                  ENVIRONMENT OOPS_TRAPFPE=1
                  DEPENDS test_ObsOperatorTLAD.x
                  TEST_DEPENDS ufo_get_ioda_test_data )

ecbuild_add_test( TARGET  test_ufo_opr_gnssroRef
                  COMMAND ${CMAKE_BINARY_DIR}/bin/test_ObsOperator.x
                  ARGS    "testinput/gnssroref.yaml"
                  ENVIRONMENT OOPS_TRAPFPE=1
                  DEPENDS test_ObsOperator.x
                  TEST_DEPENDS ufo_get_ioda_test_data )

ecbuild_add_test( TARGET  test_ufo_opr_gnssroBndNBAM_0obs
                  COMMAND ${CMAKE_BINARY_DIR}/bin/test_ObsOperator.x
                  ARGS    "testinput/gnssrobndnbam_0obs.yaml"
                  ENVIRONMENT OOPS_TRAPFPE=1
                  DEPENDS test_ObsOperator.x
                  TEST_DEPENDS ufo_get_ioda_test_data )

ecbuild_add_test( TARGET  test_ufo_opr_gnssroBndNBAM_1obs
                  COMMAND ${CMAKE_BINARY_DIR}/bin/test_ObsOperator.x
                  ARGS    "testinput/gnssrobndnbam_1obs.yaml"
                  ENVIRONMENT OOPS_TRAPFPE=1
                  DEPENDS test_ObsOperator.x
                  TEST_DEPENDS ufo_get_ioda_test_data )

ecbuild_add_test( TARGET  test_ufo_opr_gnssroBndNBAM_1obs_2pe
                  MPI     2
                  COMMAND ${CMAKE_BINARY_DIR}/bin/test_ObsOperator.x
                  ARGS    "testinput/gnssrobndnbam_1obs.yaml"
                  ENVIRONMENT OOPS_TRAPFPE=1
                  DEPENDS test_ObsOperator.x
                  TEST_DEPENDS ufo_get_ioda_test_data )

ecbuild_add_test( TARGET  test_ufo_linopr_gnssroRef
                  COMMAND ${CMAKE_BINARY_DIR}/bin/test_ObsOperatorTLAD.x
                  ARGS    "testinput/gnssroref.yaml"
                  ENVIRONMENT OOPS_TRAPFPE=1
                  DEPENDS test_ObsOperatorTLAD.x
                  TEST_DEPENDS ufo_get_ioda_test_data )

ecbuild_add_test( TARGET  test_ufo_opr_gnssroBndNBAM
                  MPI     2
                  COMMAND ${CMAKE_BINARY_DIR}/bin/test_ObsOperator.x
                  ARGS    "testinput/gnssrobndnbam.yaml"
                  ENVIRONMENT OOPS_TRAPFPE=1
                  DEPENDS test_ObsOperator.x
                  TEST_DEPENDS ufo_get_ioda_test_data )

ecbuild_add_test( TARGET  test_ufo_qc_derivative_ascent
                  SOURCES mains/TestObsFilters.cc
                  ARGS    "testinput/qc_derivative_dpdt.yaml"
                  LIBS    ufo
                  TEST_DEPENDS ufo_get_ioda_test_data )

ecbuild_add_test( TARGET  test_ufo_qc_derivative_speed
                  SOURCES mains/TestObsFilters.cc
                  ARGS    "testinput/qc_derivative_dxdt.yaml"
                  LIBS    ufo
                  TEST_DEPENDS ufo_get_ioda_test_data )

ecbuild_add_test( TARGET  test_ufo_super_refraction_gnssroBndNBAM
                  MPI     2
                  COMMAND ${CMAKE_BINARY_DIR}/bin/test_ObsOperator.x
                  ARGS    "testinput/gnssrobndnbam_super_refraction.yaml"
                  DEPENDS test_ObsOperator.x
                  TEST_DEPENDS ufo_get_ioda_test_data )

ecbuild_add_test( TARGET  test_ufo_linopr_gnssroBndNBAM
                  MPI     2
                  COMMAND ${CMAKE_BINARY_DIR}/bin/test_ObsOperatorTLAD.x
                  ARGS    "testinput/gnssrobndnbam.yaml"
                  ENVIRONMENT OOPS_TRAPFPE=1
                  DEPENDS test_ObsOperatorTLAD.x
                  TEST_DEPENDS ufo_get_ioda_test_data )

ecbuild_add_test( TARGET  test_ufo_opr_gnssroBendMetOffice_pseudo
                  COMMAND ${CMAKE_BINARY_DIR}/bin/test_ObsOperator.x
                  ARGS    "testinput/gnssrobendmetoffice.yaml"
                  ENVIRONMENT OOPS_TRAPFPE=1
                  DEPENDS test_ObsOperator.x 
                  TEST_DEPENDS ufo_get_ioda_test_data )

ecbuild_add_test( TARGET  test_ufo_linopr_gnssroBendMetOffice_pseudo
                  COMMAND ${CMAKE_BINARY_DIR}/bin/test_ObsOperatorTLAD.x
                  ARGS    "testinput/gnssrobendmetoffice.yaml"
                  ENVIRONMENT OOPS_TRAPFPE=1
                  DEPENDS test_ObsOperatorTLAD.x
                  TEST_DEPENDS ufo_get_ioda_test_data )

ecbuild_add_test( TARGET  test_ufo_opr_gnssroBendMetOffice_nopseudo
                  COMMAND ${CMAKE_BINARY_DIR}/bin/test_ObsOperator.x
                  ARGS    "testinput/gnssrobendmetoffice_nopseudo.yaml"
                  ENVIRONMENT OOPS_TRAPFPE=1
                  DEPENDS test_ObsOperator.x 
                  TEST_DEPENDS ufo_get_ioda_test_data )

ecbuild_add_test( TARGET  test_ufo_linopr_gnssroBendMetOffice_nopseudo
                  COMMAND ${CMAKE_BINARY_DIR}/bin/test_ObsOperatorTLAD.x
                  ARGS    "testinput/gnssrobendmetoffice_nopseudo.yaml"
                  ENVIRONMENT OOPS_TRAPFPE=1
                  DEPENDS test_ObsOperatorTLAD.x
                  TEST_DEPENDS ufo_get_ioda_test_data )

if( ${ROPP-UFO_FOUND} )
ecbuild_add_test( TARGET  test_ufo_opr_gnssroBndROPP1D
                  COMMAND ${CMAKE_BINARY_DIR}/bin/test_ObsOperator.x
                  ARGS    "testinput/gnssrobndropp1d.yaml"
                  ENVIRONMENT OOPS_TRAPFPE=1
                  DEPENDS test_ObsOperator.x )

ecbuild_add_test( TARGET  test_ufo_linopr_gnssroBndROPP1D
                  COMMAND ${CMAKE_BINARY_DIR}/bin/test_ObsOperatorTLAD.x
                  ARGS    "testinput/gnssrobndropp1d.yaml"
                  ENVIRONMENT OOPS_TRAPFPE=1
                  DEPENDS test_ObsOperatorTLAD.x )

ecbuild_add_test( TARGET  test_ufo_opr_gnssroBndROPP2D
                  COMMAND ${CMAKE_BINARY_DIR}/bin/test_ObsOperator.x
                  ARGS    "testinput/gnssrobndropp2d.yaml"
                  ENVIRONMENT OOPS_TRAPFPE=1
                  DEPENDS test_ObsOperator.x )

ecbuild_add_test( TARGET  test_ufo_linopr_gnssroBndROPP2D
                  COMMAND ${CMAKE_BINARY_DIR}/bin/test_ObsOperatorTLAD.x
                  ARGS    "testinput/gnssrobndropp2d.yaml"
                  ENVIRONMENT OOPS_TRAPFPE=1
                  DEPENDS test_ObsOperatorTLAD.x )
endif( ${ROPP-UFO_FOUND} )

#ecbuild_add_test( TARGET  test_ufo_opr_windprof
#                  COMMAND ${CMAKE_BINARY_DIR}/bin/test_ObsOperator.x
#                  ARGS    "testinput/windprof.yaml"
#                  ENVIRONMENT OOPS_TRAPFPE=1
#                  DEPENDS test_ObsOperator.x )

# Marine UFO tests
ecbuild_add_test( TARGET  test_ufo_opr_seaicefrac
                  COMMAND ${CMAKE_BINARY_DIR}/bin/test_ObsOperator.x
                  ARGS    "testinput/seaicefrac.yaml"
                  ENVIRONMENT OOPS_TRAPFPE=1
                  DEPENDS test_ObsOperator.x
                  TEST_DEPENDS ufo_get_ioda_test_data )

ecbuild_add_test( TARGET  test_ufo_linopr_seaicefrac
                  COMMAND ${CMAKE_BINARY_DIR}/bin/test_ObsOperatorTLAD.x
                  ARGS    "testinput/seaicefrac.yaml"
                  ENVIRONMENT OOPS_TRAPFPE=1
                  DEPENDS test_ObsOperatorTLAD.x
                  TEST_DEPENDS ufo_get_ioda_test_data )

ecbuild_add_test( TARGET  test_ufo_opr_seaicethick
                  COMMAND ${CMAKE_BINARY_DIR}/bin/test_ObsOperator.x
                  ARGS    "testinput/seaicethick.yaml"
                  ENVIRONMENT OOPS_TRAPFPE=1
                  DEPENDS test_ObsOperator.x
                  TEST_DEPENDS ufo_get_ioda_test_data )

ecbuild_add_test( TARGET  test_ufo_linopr_seaicethick
                  COMMAND ${CMAKE_BINARY_DIR}/bin/test_ObsOperatorTLAD.x
                  ARGS    "testinput/seaicethick.yaml"
                  ENVIRONMENT OOPS_TRAPFPE=1
                  DEPENDS test_ObsOperatorTLAD.x
                  TEST_DEPENDS ufo_get_ioda_test_data )

ecbuild_add_test( TARGET  test_ufo_opr_chleuzintegr
                  COMMAND ${CMAKE_BINARY_DIR}/bin/test_ObsOperator.x
                  ARGS    "testinput/chleuzintegr.yaml"
                  ENVIRONMENT OOPS_TRAPFPE=1
                  DEPENDS test_ObsOperator.x
                  TEST_DEPENDS ufo_get_ioda_test_data )

ecbuild_add_test( TARGET  test_ufo_opr_identity_sst
                  COMMAND ${CMAKE_BINARY_DIR}/bin/test_ObsOperator.x
                  ARGS    "testinput/sea_surface_temp.yaml"
                  ENVIRONMENT OOPS_TRAPFPE=1
                  DEPENDS test_ObsOperator.x
                  TEST_DEPENDS ufo_get_ioda_test_data )

ecbuild_add_test( TARGET  test_ufo_linopr_identity_sst
                  COMMAND ${CMAKE_BINARY_DIR}/bin/test_ObsOperatorTLAD.x
                  ARGS    "testinput/sea_surface_temp.yaml"
                  ENVIRONMENT OOPS_TRAPFPE=1
                  DEPENDS test_ObsOperatorTLAD.x
                  TEST_DEPENDS ufo_get_ioda_test_data )

ecbuild_add_test( TARGET  test_ufo_opr_adt
                  COMMAND ${CMAKE_BINARY_DIR}/bin/test_ObsOperator.x
                  ARGS    "testinput/adt.yaml"
                  ENVIRONMENT OOPS_TRAPFPE=1
                  DEPENDS test_ObsOperator.x
                  TEST_DEPENDS ufo_get_ioda_test_data )

ecbuild_add_test( TARGET  test_ufo_linopr_adt
                  COMMAND ${CMAKE_BINARY_DIR}/bin/test_ObsOperatorTLAD.x
                  ARGS    "testinput/adt.yaml"
                  ENVIRONMENT OOPS_TRAPFPE=1
                  DEPENDS test_ObsOperatorTLAD.x 
                  TEST_DEPENDS ufo_get_ioda_test_data )

ecbuild_add_test( TARGET  test_ufo_opr_coolskin
                  COMMAND ${CMAKE_BINARY_DIR}/bin/test_ObsOperator.x
                  ARGS    "testinput/coolskin.yaml"
                  ENVIRONMENT OOPS_TRAPFPE=1
                  DEPENDS test_ObsOperator.x
                  TEST_DEPENDS ufo_get_ioda_test_data )

ecbuild_add_test( TARGET  test_ufo_linopr_coolskin
                  COMMAND ${CMAKE_BINARY_DIR}/bin/test_ObsOperatorTLAD.x
                  ARGS    "testinput/coolskin.yaml"
                  ENVIRONMENT OOPS_TRAPFPE=1
                  DEPENDS test_ObsOperatorTLAD.x
                  TEST_DEPENDS ufo_get_ioda_test_data )

# METAR (sfc. obs) UFO tests
ecbuild_add_test( TARGET  test_ufo_metar_QC
                  COMMAND ${CMAKE_BINARY_DIR}/bin/test_ObsFilters.x
                  ARGS    "testinput/metar_qc_filters.yaml"
                  ENVIRONMENT OOPS_TRAPFPE=1
                  DEPENDS test_ObsFilters.x
                  TEST_DEPENDS ufo_get_ioda_test_data )

if( ${GSW_FOUND} )
    ecbuild_add_test( TARGET  test_ufo_opr_insitutemperature
                      COMMAND ${CMAKE_BINARY_DIR}/bin/test_ObsOperator.x
                      ARGS    "testinput/tprof.yaml"
                      ENVIRONMENT OOPS_TRAPFPE=1
                      DEPENDS test_ObsOperator.x
                      TEST_DEPENDS ufo_get_ioda_test_data )

    ecbuild_add_test( TARGET  test_ufo_linopr_insitutemperature
                      COMMAND ${CMAKE_BINARY_DIR}/bin/test_ObsOperatorTLAD.x
                      ARGS    "testinput/tprof.yaml"
                      ENVIRONMENT OOPS_TRAPFPE=1
                      DEPENDS test_ObsOperatorTLAD.x
                      TEST_DEPENDS ufo_get_ioda_test_data )

    ecbuild_add_test( TARGET  test_ufo_opr_marinevertinterp
                      COMMAND ${CMAKE_BINARY_DIR}/bin/test_ObsOperator.x
                      ARGS    "testinput/genericprof.yaml"
                      ENVIRONMENT OOPS_TRAPFPE=1
                      DEPENDS test_ObsOperator.x
                      TEST_DEPENDS ufo_get_ioda_test_data )

    ecbuild_add_test( TARGET  test_ufo_linopr_marinevertinterp
                      COMMAND ${CMAKE_BINARY_DIR}/bin/test_ObsOperatorTLAD.x
                      ARGS    "testinput/genericprof.yaml"
                      ENVIRONMENT OOPS_TRAPFPE=1
                      DEPENDS test_ObsOperatorTLAD.x
                      TEST_DEPENDS ufo_get_ioda_test_data )

endif( ${GSW_FOUND} )

if( ${GEOS-AERO_FOUND} )

ecbuild_add_test( TARGET  test_ufo_geos_aero_opr
                  MPI     4
                  SOURCES mains/TestObsOperator.cc
                  ARGS    "testinput/geos_aod.yaml"
                  LIBS    ufo )

ecbuild_add_test( TARGET  test_ufo_geos_aero_tlad
                  SOURCES mains/TestObsOperatorTLAD.cc
                  ARGS    "testinput/geos_aod.yaml"
                  LIBS    ufo )

endif( ${GEOS-AERO_FOUND} )


ecbuild_add_test( TARGET  test_ufo_opr_radarreflectivity
                  COMMAND ${CMAKE_BINARY_DIR}/bin/test_ObsOperator.x
                  ARGS    "testinput/reflectivity.yaml"
                  ENVIRONMENT OOPS_TRAPFPE=1
                  DEPENDS test_ObsOperator.x
                  TEST_DEPENDS ufo_get_ioda_test_data )

ecbuild_add_test( TARGET  test_ufo_opr_radarradialvelocity
                  COMMAND ${CMAKE_BINARY_DIR}/bin/test_ObsOperator.x
                  ARGS    "testinput/radialvelocity.yaml"
                  ENVIRONMENT OOPS_TRAPFPE=1
                  DEPENDS test_ObsOperator.x
                  TEST_DEPENDS ufo_get_ioda_test_data )

# Test UFO ObsFilters (generic)

ecbuild_add_test( TARGET  test_ufo_qc_gen_processwhere
                  SOURCES mains/TestProcessWhere.cc
                  ARGS    "testinput/processwhere.yaml"
                  ENVIRONMENT OOPS_TRAPFPE=1
                  LIBS    ufo )

ecbuild_add_test( TARGET  test_ufo_qc_gen_backgroundcheck
                  COMMAND ${CMAKE_BINARY_DIR}/bin/test_ObsFilters.x
                  ARGS    "testinput/qc_backgroundcheck.yaml"
                  ENVIRONMENT OOPS_TRAPFPE=1
                  DEPENDS test_ObsFilters.x )

ecbuild_add_test( TARGET  test_ufo_qc_gen_boundscheck
                  COMMAND ${CMAKE_BINARY_DIR}/bin/test_ObsFilters.x
                  ARGS    "testinput/qc_boundscheck.yaml"
                  ENVIRONMENT OOPS_TRAPFPE=1
                  DEPENDS test_ObsFilters.x )

ecbuild_add_test( TARGET  test_ufo_qc_velocitybounds
                  COMMAND ${CMAKE_BINARY_DIR}/bin/test_ObsFilters.x
                  ARGS    "testinput/qc_velocitycheck.yaml"
                  ENVIRONMENT OOPS_TRAPFPE=1
                  DEPENDS test_ObsFilters.x
                  TEST_DEPENDS ufo_get_ioda_test_data )

ecbuild_add_test( TARGET  test_ufo_qc_gen_defer_to_post
                  COMMAND ${CMAKE_BINARY_DIR}/bin/test_ObsFilters.x
                  ARGS    "testinput/qc_defer_to_post.yaml"
                  ENVIRONMENT OOPS_TRAPFPE=1
                  DEPENDS test_ObsFilters.x )

ecbuild_add_test( TARGET  test_ufo_qc_gen_differencecheck
                  COMMAND ${CMAKE_BINARY_DIR}/bin/test_ObsFilters.x
                  ARGS    "testinput/qc_differencecheck.yaml"
                  ENVIRONMENT OOPS_TRAPFPE=1
                  DEPENDS test_ObsFilters.x )

ecbuild_add_test( TARGET  test_ufo_qc_thinning
                  COMMAND ${CMAKE_BINARY_DIR}/bin/test_ObsFilters.x
                  ARGS    "testinput/qc_thinning.yaml"
                  ENVIRONMENT OOPS_TRAPFPE=1
                  DEPENDS test_ObsFilters.x
                  TEST_DEPENDS ufo_get_ioda_test_data )

ecbuild_add_test( TARGET  test_ufo_qc_gauss_thinning
                  MPI     4
                  COMMAND ${CMAKE_BINARY_DIR}/bin/test_ObsFilters.x
                  ARGS    "testinput/qc_gauss_thinning.yaml"
                  ENVIRONMENT OOPS_TRAPFPE=1
                  DEPENDS test_ObsFilters.x
                  TEST_DEPENDS ufo_get_ioda_test_data )

ecbuild_add_test( TARGET  test_ufo_qc_met_office_buddy_check
                  COMMAND ${CMAKE_BINARY_DIR}/bin/test_ObsFilters.x
                  ARGS    "testinput/qc_met_office_buddy_check.yaml"
                  ENVIRONMENT OOPS_TRAPFPE=1
                  DEPENDS test_ObsFilters.x )

ecbuild_add_test( TARGET  test_ufo_qc_oceancolor_preqc
                  COMMAND ${CMAKE_BINARY_DIR}/bin/test_ObsFilters.x
                  ARGS    "testinput/qc_oceancolor_preqc.yaml"
                  ENVIRONMENT OOPS_TRAPFPE=1
                  DEPENDS test_ObsFilters.x
                  TEST_DEPENDS ufo_get_ioda_test_data )

ecbuild_add_test( TARGET  test_ufo_qc_poisson_disk_thinning
                  COMMAND ${CMAKE_BINARY_DIR}/bin/test_ObsFilters.x
                  ARGS    "testinput/qc_poisson_disk_thinning.yaml"
                  ENVIRONMENT OOPS_TRAPFPE=1
                  DEPENDS test_ObsFilters.x )

ecbuild_add_test( TARGET  test_ufo_qc_preqc
                  COMMAND ${CMAKE_BINARY_DIR}/bin/test_ObsFilters.x
                  ARGS    "testinput/qc_preqc.yaml"
                  ENVIRONMENT OOPS_TRAPFPE=1
                  DEPENDS test_ObsFilters.x
                  TEST_DEPENDS ufo_get_ioda_test_data )

ecbuild_add_test( TARGET  test_ufo_qc_temporalthinning
                  COMMAND ${CMAKE_BINARY_DIR}/bin/test_ObsFilters.x
                  ARGS    "testinput/qc_temporal_thinning.yaml"
                  ENVIRONMENT OOPS_TRAPFPE=1
                  DEPENDS test_ObsFilters.x )

ecbuild_add_test( TARGET  test_ufo_qc_trackcheck
                  COMMAND ${CMAKE_BINARY_DIR}/bin/test_ObsFilters.x
                  ARGS    "testinput/qc_trackcheck.yaml"
                  ENVIRONMENT OOPS_TRAPFPE=1
                  DEPENDS test_ObsFilters.x
                  TEST_DEPENDS ufo_get_ioda_test_data )

ecbuild_add_test( TARGET  test_ufo_profileconsistencychecks_monolithicfilter
                  COMMAND ${CMAKE_BINARY_DIR}/bin/test_ObsFilters.x
                  ARGS    "testinput/profileconsistencychecks_monolithicfilter.yaml"
                  ENVIRONMENT OOPS_TRAPFPE=1
                  DEPENDS test_ObsFilters.x )

ecbuild_add_test( TARGET  test_ufo_profileconsistencychecks_separatefilters
                  COMMAND ${CMAKE_BINARY_DIR}/bin/test_ObsFilters.x
                  ARGS    "testinput/profileconsistencychecks_separatefilters.yaml"
                  ENVIRONMENT OOPS_TRAPFPE=1
                  DEPENDS test_ObsFilters.x )

ecbuild_add_test( TARGET  test_ufo_profileconsistencychecks_unittests
                  COMMAND ${CMAKE_BINARY_DIR}/bin/test_ObsFilters.x
                  ARGS    "testinput/profileconsistencychecks_unittests.yaml"
                  ENVIRONMENT OOPS_TRAPFPE=1
                  DEPENDS test_ObsFilters.x )

ecbuild_add_test( TARGET  test_ufo_profileconsistencychecks_unittest_oneprofileMPI
                  MPI     2
                  COMMAND ${CMAKE_BINARY_DIR}/bin/test_ObsFilters.x
                  ARGS    "testinput/profileconsistencychecks_unittest_oneprofileMPI.yaml"
                  ENVIRONMENT OOPS_TRAPFPE=1
                  DEPENDS test_ObsFilters.x )

ecbuild_add_test( TARGET  test_ufo_profileconsistencychecks_RH_obsfilter
                  COMMAND ${CMAKE_BINARY_DIR}/bin/test_ObsFilters.x
                  ARGS    "testinput/profileconsistencychecks_RH_obsfilter.yaml"
                  ENVIRONMENT OOPS_TRAPFPE=1
                  DEPENDS test_ObsFilters.x )

ecbuild_add_test( TARGET  test_ufo_profileconsistencychecks_UInterp_obsfilter
                  COMMAND ${CMAKE_BINARY_DIR}/bin/test_ObsFilters.x
                  ARGS    "testinput/profileconsistencychecks_UInterp_obsfilter.yaml"
                  ENVIRONMENT OOPS_TRAPFPE=1
                  DEPENDS test_ObsFilters.x )

ecbuild_add_test( TARGET  test_ufo_profileconsistencychecks_bkgqc_repobs_obsfilter
                  COMMAND ${CMAKE_BINARY_DIR}/bin/test_ObsFilters.x
                  ARGS    "testinput/profileconsistencychecks_bkgqc_repobs_obsfilter.yaml"
                  ENVIRONMENT OOPS_TRAPFPE=1
                  DEPENDS test_ObsFilters.x )

ecbuild_add_test( TARGET  test_ufo_profileconsistencychecks_bkgqc_modobs_obsfilter
                  COMMAND ${CMAKE_BINARY_DIR}/bin/test_ObsFilters.x
                  ARGS    "testinput/profileconsistencychecks_bkgqc_modobs_obsfilter.yaml"
                  ENVIRONMENT OOPS_TRAPFPE=1
                  DEPENDS test_ObsFilters.x )

# Test UFO ObsFilters (specific)

ecbuild_add_test( TARGET  test_ufo_gaussianthinning
                  SOURCES mains/TestGaussianThinning.cc
                  ARGS    "testinput/qc_gauss_thinning_unittests.yaml"
                  ENVIRONMENT OOPS_TRAPFPE=1
                  LIBS    ufo)

ecbuild_add_test( TARGET  test_ufo_recursivesplitter
                  SOURCES mains/TestRecursiveSplitter.cc
                  # This test doesn't need a configuration file, but oops::Run::Run() requires
                  # a path to a configuration file to be passed in the first command-line parameter.
                  ARGS    "testinput/qc_recursive_splitter.yaml"
                  ENVIRONMENT OOPS_TRAPFPE=1
                  LIBS    ufo)

ecbuild_add_test( TARGET  test_ufo_temporalthinning
                  SOURCES mains/TestTemporalThinning.cc
                  ARGS    "testinput/qc_temporal_thinning_unittests.yaml"
                  ENVIRONMENT OOPS_TRAPFPE=1
                  LIBS    ufo)

ecbuild_add_test( TARGET  test_ufo_qc_trackcheck_unittests
                  SOURCES mains/TestTrackCheck.cc
                  ARGS    "testinput/qc_trackcheck_unittests.yaml"
                  ENVIRONMENT OOPS_TRAPFPE=1
                  LIBS    ufo)

ecbuild_add_test( TARGET  test_ufo_qc_trackcheckship_unittests
                  SOURCES mains/TestTrackCheckShip.cc
                  ARGS    "testinput/qc_trackcheckship_unittests.yaml"
                  ENVIRONMENT OOPS_TRAPFPE=1
                  LIBS    ufo)

ecbuild_add_test( TARGET  test_ufo_qc_trackcheckship_mainloop_unittests
                  SOURCES mains/TestTrackCheckShipMainLoop.cc
                  ARGS    "testinput/qc_trackcheckship_mainloop_unittests.yaml"
                  ENVIRONMENT OOPS_TRAPFPE=1
                  LIBS    ufo)

ecbuild_add_test( TARGET  test_ufo_qc_poisson_disk_thinning_unittests
                  SOURCES mains/TestPoissonDiskThinning.cc
                  ARGS    "testinput/qc_poisson_disk_thinning_unittests.yaml"
                  ENVIRONMENT OOPS_TRAPFPE=1
                  LIBS    ufo)

ecbuild_add_test( TARGET  test_ufo_profileconsistencychecks_OPScomparison
                  COMMAND ${CMAKE_BINARY_DIR}/bin/test_ProfileConsistencyChecks.x
                  ARGS    "testinput/profileconsistencychecks_OPScomparison.yaml"
                  ENVIRONMENT OOPS_TRAPFPE=1
                  DEPENDS test_ProfileConsistencyChecks.x )

ecbuild_add_test( TARGET  test_ufo_profileconsistencychecks_bkgqc_modobs_OPScomparison
                  COMMAND ${CMAKE_BINARY_DIR}/bin/test_ProfileConsistencyChecks.x
                  ARGS    "testinput/profileconsistencychecks_bkgqc_modobs_OPScomparison.yaml"
                  ENVIRONMENT OOPS_TRAPFPE=1
                  DEPENDS test_ProfileConsistencyChecks.x )

ecbuild_add_test( TARGET  test_ufo_profileconsistencychecks_bkgqc_repobs_OPScomparison
                  COMMAND ${CMAKE_BINARY_DIR}/bin/test_ProfileConsistencyChecks.x
                  ARGS    "testinput/profileconsistencychecks_bkgqc_repobs_OPScomparison.yaml"
                  ENVIRONMENT OOPS_TRAPFPE=1
                  DEPENDS test_ProfileConsistencyChecks.x )

ecbuild_add_test( TARGET  test_ufo_profileconsistencychecks_RH_OPScomparison
                  COMMAND ${CMAKE_BINARY_DIR}/bin/test_ProfileConsistencyChecks.x
                  ARGS    "testinput/profileconsistencychecks_RH_OPScomparison.yaml"
                  ENVIRONMENT OOPS_TRAPFPE=1
                  DEPENDS test_ProfileConsistencyChecks.x )

ecbuild_add_test( TARGET  test_ufo_profileconsistencychecks_wrongOPScomparison
                  COMMAND ${CMAKE_BINARY_DIR}/bin/test_ProfileConsistencyChecks.x
                  ARGS    "testinput/profileconsistencychecks_wrongOPScomparison.yaml"
                  ENVIRONMENT OOPS_TRAPFPE=1
                  DEPENDS test_ProfileConsistencyChecks.x )

ecbuild_add_test( TARGET  test_ufo_profileconsistencychecks_UInterp_OPScomparison
                  COMMAND ${CMAKE_BINARY_DIR}/bin/test_ProfileConsistencyChecks.x
                  ARGS    "testinput/profileconsistencychecks_UInterp_OPScomparison.yaml"
                  ENVIRONMENT OOPS_TRAPFPE=1
                  DEPENDS test_ProfileConsistencyChecks.x )

ecbuild_add_test( TARGET  test_ufo_qc_met_office_buddy_check_unittests
                  SOURCES mains/TestMetOfficeBuddyCheck.cc
                  ARGS    "testinput/qc_met_office_buddy_check_unittests.yaml"
                  ENVIRONMENT OOPS_TRAPFPE=1
                  LIBS    ufo)

ecbuild_add_test( TARGET  test_ufo_qc_met_office_buddy_pair_finder
                  SOURCES mains/TestMetOfficeBuddyPairFinder.cc
                  ARGS    "testinput/qc_met_office_buddy_pair_finder.yaml"
                  ENVIRONMENT OOPS_TRAPFPE=1
                  LIBS    ufo)

# Test Functions

ecbuild_add_test( TARGET  test_ufo_function_clouddetect_iasi
                  SOURCES mains/TestObsFunction.cc
                  ARGS    "testinput/function_clouddetect_iasi.yaml"
                  ENVIRONMENT OOPS_TRAPFPE=1
                  LIBS    ufo
                  TEST_DEPENDS ufo_get_ioda_test_data )

ecbuild_add_test( TARGET  test_ufo_function_clouddetect_airs
                  SOURCES mains/TestObsFunction.cc
                  ARGS    "testinput/function_clouddetect_airs.yaml"
                  ENVIRONMENT OOPS_TRAPFPE=1
                  LIBS    ufo
                  TEST_DEPENDS ufo_get_ioda_test_data )

ecbuild_add_test( TARGET  test_ufo_function_clouddetect_cris
                  SOURCES mains/TestObsFunction.cc
                  ARGS    "testinput/function_clouddetect_cris.yaml"
                  ENVIRONMENT OOPS_TRAPFPE=1
                  LIBS    ufo
                  TEST_DEPENDS ufo_get_ioda_test_data )

ecbuild_add_test( TARGET  test_ufo_function_clwmatchidx
                  SOURCES mains/TestObsFunction.cc
                  ARGS    "testinput/function_clwmatchidx.yaml"
                  ENVIRONMENT OOPS_TRAPFPE=1
                  LIBS    ufo
                  TEST_DEPENDS ufo_get_ioda_test_data )

ecbuild_add_test( TARGET  test_ufo_function_clwmatchidx_atms
                  SOURCES mains/TestObsFunction.cc
                  ARGS    "testinput/function_clwmatchidx_atms.yaml"
                  ENVIRONMENT OOPS_TRAPFPE=1
                  LIBS    ufo
                  TEST_DEPENDS ufo_get_ioda_test_data )

ecbuild_add_test( TARGET  test_ufo_function_clwret
                  SOURCES mains/TestObsFunction.cc
                  ARGS    "testinput/function_clwret.yaml"
                  ENVIRONMENT OOPS_TRAPFPE=1
                  LIBS    ufo
                  TEST_DEPENDS ufo_get_ioda_test_data )

ecbuild_add_test( TARGET  test_ufo_function_clwret_atms
                  SOURCES mains/TestObsFunction.cc
                  ARGS    "testinput/function_clwret_atms.yaml"
                  ENVIRONMENT OOPS_TRAPFPE=1
                  LIBS    ufo
                  TEST_DEPENDS ufo_get_ioda_test_data )

ecbuild_add_test( TARGET  test_ufo_function_clwretmean
                  SOURCES mains/TestObsFunction.cc
                  ARGS    "testinput/function_clwretmean.yaml"
                  ENVIRONMENT OOPS_TRAPFPE=1
                  LIBS    ufo
                  TEST_DEPENDS ufo_get_ioda_test_data )

ecbuild_add_test( TARGET  test_ufo_function_clwretmean_atms
                  SOURCES mains/TestObsFunction.cc
                  ARGS    "testinput/function_clwretmean_atms.yaml"
                  ENVIRONMENT OOPS_TRAPFPE=1
                  LIBS    ufo
                  TEST_DEPENDS ufo_get_ioda_test_data )

ecbuild_add_test( TARGET  test_ufo_function_clwret_hofx
                  SOURCES mains/TestObsFunction.cc
                  ARGS    "testinput/function_clwret_hofx.yaml"
                  ENVIRONMENT OOPS_TRAPFPE=1
                  LIBS    ufo
                  TEST_DEPENDS ufo_get_ioda_test_data )

ecbuild_add_test( TARGET  test_ufo_function_clwret_hofx_atms
                  SOURCES mains/TestObsFunction.cc
                  ARGS    "testinput/function_clwret_hofx_atms.yaml"
                  ENVIRONMENT OOPS_TRAPFPE=1
                  LIBS    ufo
                  TEST_DEPENDS ufo_get_ioda_test_data )

ecbuild_add_test( TARGET  test_ufo_function_clwret_obsval
                  SOURCES mains/TestObsFunction.cc
                  ARGS    "testinput/function_clwret_obsval.yaml"
                  ENVIRONMENT OOPS_TRAPFPE=1
                  LIBS    ufo
                  TEST_DEPENDS ufo_get_ioda_test_data )

ecbuild_add_test( TARGET  test_ufo_function_clwret_obsval_atms
                  SOURCES mains/TestObsFunction.cc
                  ARGS    "testinput/function_clwret_obsval_atms.yaml"
                  ENVIRONMENT OOPS_TRAPFPE=1
                  LIBS    ufo
                  TEST_DEPENDS ufo_get_ioda_test_data )

ecbuild_add_test( TARGET  test_ufo_function_errfgrosschk
                  SOURCES mains/TestObsFunction.cc
                  ARGS    "testinput/function_errfgrosschk.yaml"
                  ENVIRONMENT OOPS_TRAPFPE=1
                  LIBS    ufo
                  TEST_DEPENDS ufo_get_ioda_test_data )

ecbuild_add_test( TARGET  test_ufo_function_errfjsfc
                  SOURCES mains/TestObsFunction.cc
                  ARGS    "testinput/function_errfjsfc.yaml"
                  ENVIRONMENT OOPS_TRAPFPE=1
                  LIBS    ufo
                  TEST_DEPENDS ufo_get_ioda_test_data )

ecbuild_add_test( TARGET  test_ufo_function_errflat
                  SOURCES mains/TestObsFunction.cc
                  ARGS    "testinput/function_errflat.yaml"
                  ENVIRONMENT OOPS_TRAPFPE=1
                  LIBS    ufo
                  TEST_DEPENDS ufo_get_ioda_test_data )

ecbuild_add_test( TARGET  test_ufo_function_errftopo
                  SOURCES mains/TestObsFunction.cc
                  ARGS    "testinput/function_errftopo.yaml"
                  ENVIRONMENT OOPS_TRAPFPE=1
                  LIBS    ufo
                  TEST_DEPENDS ufo_get_ioda_test_data )

ecbuild_add_test( TARGET  test_ufo_function_errftransmittop
                  SOURCES mains/TestObsFunction.cc
                  ARGS    "testinput/function_errftransmittop.yaml"
                  ENVIRONMENT OOPS_TRAPFPE=1
                  LIBS    ufo
                  TEST_DEPENDS ufo_get_ioda_test_data )

ecbuild_add_test( TARGET  test_ufo_function_errfwavenum
                  SOURCES mains/TestObsFunction.cc
                  ARGS    "testinput/function_errfwavenum.yaml"
                  ENVIRONMENT OOPS_TRAPFPE=1
                  LIBS    ufo
                  TEST_DEPENDS ufo_get_ioda_test_data )

ecbuild_add_test( TARGET  test_ufo_function_hydrometeorchk
                  SOURCES mains/TestObsFunction.cc
                  ARGS    "testinput/function_hydrometeorchk.yaml"
                  ENVIRONMENT OOPS_TRAPFPE=1
                  LIBS    ufo
                  TEST_DEPENDS ufo_get_ioda_test_data )

ecbuild_add_test( TARGET  test_ufo_function_hydrometeorchk_atms
                  SOURCES mains/TestObsFunction.cc
                  ARGS    "testinput/function_hydrometeorchk_atms.yaml"
                  ENVIRONMENT OOPS_TRAPFPE=1
                  LIBS    ufo
                  TEST_DEPENDS ufo_get_ioda_test_data )

ecbuild_add_test( TARGET  test_ufo_function_nsstret
                  SOURCES mains/TestObsFunction.cc
                  ARGS    "testinput/function_nsstret.yaml"
                  ENVIRONMENT OOPS_TRAPFPE=1
                  LIBS    ufo
                  TEST_DEPENDS ufo_get_ioda_test_data )

ecbuild_add_test( TARGET  test_ufo_function_obserrmean
                  SOURCES mains/TestObsFunction.cc
                  ARGS    "testinput/function_obserrmean.yaml"
                  ENVIRONMENT OOPS_TRAPFPE=1
                  LIBS    ufo
                  TEST_DEPENDS ufo_get_ioda_test_data )

ecbuild_add_test( TARGET  test_ufo_function_obserrmean_abi
                  SOURCES mains/TestObsFunction.cc
                  ARGS    "testinput/function_obserrmean_abi.yaml"
                  ENVIRONMENT OOPS_TRAPFPE=1
                  LIBS    ufo
                  TEST_DEPENDS ufo_get_ioda_test_data )

ecbuild_add_test( TARGET  test_ufo_function_obserrmean_mhs
                  SOURCES mains/TestObsFunction.cc
                  ARGS    "testinput/function_obserrmean_mhs.yaml"
                  ENVIRONMENT OOPS_TRAPFPE=1
                  LIBS    ufo
                  TEST_DEPENDS ufo_get_ioda_test_data )

ecbuild_add_test( TARGET  test_ufo_function_obserrmean_atms
                  SOURCES mains/TestObsFunction.cc
                  ARGS    "testinput/function_obserrmean_atms.yaml"
                  ENVIRONMENT OOPS_TRAPFPE=1
                  LIBS    ufo
                  TEST_DEPENDS ufo_get_ioda_test_data )

ecbuild_add_test( TARGET  test_ufo_function_scatret
                  SOURCES mains/TestObsFunction.cc
                  ARGS    "testinput/function_scatret.yaml"
                  ENVIRONMENT OOPS_TRAPFPE=1
                  LIBS    ufo
                  TEST_DEPENDS ufo_get_ioda_test_data )

ecbuild_add_test( TARGET  test_ufo_function_scatret_atms
                  SOURCES mains/TestObsFunction.cc
                  ARGS    "testinput/function_scatret_atms.yaml"
                  ENVIRONMENT OOPS_TRAPFPE=1
                  LIBS    ufo
                  TEST_DEPENDS ufo_get_ioda_test_data )

ecbuild_add_test( TARGET  test_ufo_function_errfsdoei
                  SOURCES mains/TestObsFunction.cc
                  ARGS    "testinput/function_errfsdoei.yaml"
                  ENVIRONMENT OOPS_TRAPFPE=1
                  LIBS    ufo
                  TEST_DEPENDS ufo_get_ioda_test_data )

ecbuild_add_test( TARGET  test_ufo_function_errfsdoei_atms
                  SOURCES mains/TestObsFunction.cc
                  ARGS    "testinput/function_errfsdoei_atms.yaml"
                  ENVIRONMENT OOPS_TRAPFPE=1
                  LIBS    ufo
                  TEST_DEPENDS ufo_get_ioda_test_data )

ecbuild_add_test( TARGET  test_ufo_function_velocity
                  SOURCES mains/TestObsFunction.cc
                  ARGS    "testinput/function_velocity.yaml"
                  ENVIRONMENT OOPS_TRAPFPE=1
                  LIBS    ufo
                  TEST_DEPENDS ufo_get_ioda_test_data )

# Test Diagnostics

if( crtm_FOUND )
    ecbuild_add_test( TARGET  test_ufo_obsdiag_crtm_airs_optics
                      SOURCES mains/TestObsDiagnostics.cc
                      ARGS    "testinput/obsdiag_crtm_airs_optics.yaml"
                      ENVIRONMENT OOPS_TRAPFPE=1
                      LIBS    ufo
                      TEST_DEPENDS ufo_get_ioda_test_data )

    ecbuild_add_test( TARGET  test_ufo_obsdiag_crtm_airs_jacobian
                      SOURCES mains/TestObsDiagnostics.cc
                      ARGS    "testinput/obsdiag_crtm_airs_jacobian.yaml"
                      ENVIRONMENT OOPS_TRAPFPE=1
                      LIBS    ufo
                      TEST_DEPENDS ufo_get_ioda_test_data )

    ecbuild_add_test( TARGET  test_ufo_obsdiag_crtm_amsua_optics
                      SOURCES mains/TestObsDiagnostics.cc
                      ARGS    "testinput/obsdiag_crtm_amsua_optics.yaml"
                      ENVIRONMENT OOPS_TRAPFPE=1
                      LIBS    ufo
                      TEST_DEPENDS ufo_get_ioda_test_data )

    ecbuild_add_test( TARGET  test_ufo_obsdiag_crtm_amsua_jacobian
                      SOURCES mains/TestObsDiagnostics.cc
                      ARGS    "testinput/obsdiag_crtm_amsua_jacobian.yaml"
                      ENVIRONMENT OOPS_TRAPFPE=1
                      LIBS    ufo
                      TEST_DEPENDS ufo_get_ioda_test_data )

    ecbuild_add_test( TARGET  test_ufo_obsdiag_crtm_atms_optics
                      SOURCES mains/TestObsDiagnostics.cc
                      ARGS    "testinput/obsdiag_crtm_atms_optics.yaml"
                      ENVIRONMENT OOPS_TRAPFPE=1
                      LIBS    ufo
                      TEST_DEPENDS ufo_get_ioda_test_data )

    ecbuild_add_test( TARGET  test_ufo_obsdiag_crtm_atms_jacobian
                      SOURCES mains/TestObsDiagnostics.cc
                      ARGS    "testinput/obsdiag_crtm_atms_jacobian.yaml"
                      ENVIRONMENT OOPS_TRAPFPE=1
                      LIBS    ufo
                      TEST_DEPENDS ufo_get_ioda_test_data )

    ecbuild_add_test( TARGET  test_ufo_obsdiag_crtm_cris_optics
                      SOURCES mains/TestObsDiagnostics.cc
                      ARGS    "testinput/obsdiag_crtm_cris_optics.yaml"
                      ENVIRONMENT OOPS_TRAPFPE=1
                      LIBS    ufo
                      TEST_DEPENDS ufo_get_ioda_test_data )

    ecbuild_add_test( TARGET  test_ufo_obsdiag_crtm_cris_jacobian
                      SOURCES mains/TestObsDiagnostics.cc
                      ARGS    "testinput/obsdiag_crtm_cris_jacobian.yaml"
                      ENVIRONMENT OOPS_TRAPFPE=1
                      LIBS    ufo
                      TEST_DEPENDS ufo_get_ioda_test_data )

    ecbuild_add_test( TARGET  test_ufo_obsdiag_crtm_iasi_optics
                      SOURCES mains/TestObsDiagnostics.cc
                      ARGS    "testinput/obsdiag_crtm_iasi_optics.yaml"
                      ENVIRONMENT OOPS_TRAPFPE=1
                      LIBS    ufo
                      TEST_DEPENDS ufo_get_ioda_test_data )

    ecbuild_add_test( TARGET  test_ufo_obsdiag_crtm_iasi_jacobian
                      SOURCES mains/TestObsDiagnostics.cc
                      ARGS    "testinput/obsdiag_crtm_iasi_jacobian.yaml"
                      ENVIRONMENT OOPS_TRAPFPE=1
                      LIBS    ufo
                      TEST_DEPENDS ufo_get_ioda_test_data )
endif( crtm_FOUND )

# Test Parameters
ecbuild_add_test( TARGET  test_ufo_parameters
                  SOURCES mains/TestParameters.cc
                  ARGS    "testinput/parameters.yaml"
                  ENVIRONMENT OOPS_TRAPFPE=1
                  LIBS    ufo)

# Test piecewise linear interpolation
ecbuild_add_test( TARGET  test_ufo_piecewise_linear_interpolation
                  SOURCES mains/TestPiecewiseLinearInterpolation.cc
                  ARGS    "testinput/empty.yaml"
                  ENVIRONMENT OOPS_TRAPFPE=1
                  LIBS    ufo)

# Test parallel observation distribution
ecbuild_add_test( TARGET  test_ufo_parallel_obs_distribution
                  MPI     4
                  SOURCES mains/TestParallelObsDistribution.cc
                  ARGS    "testinput/parallel_obs_distribution.yaml"
                  ENVIRONMENT OOPS_TRAPFPE=1
                  LIBS    ufo
                  TEST_DEPENDS ufo_get_ioda_test_data )

# Test QC for specific instruments

if( crtm_FOUND )
    ecbuild_add_test( TARGET  test_ufo_qc_airs_filters
                      COMMAND ${CMAKE_BINARY_DIR}/bin/test_ObsFilters.x
                      ARGS    "testinput/airs_qc_filters.yaml"
                      ENVIRONMENT OOPS_TRAPFPE=1
                      DEPENDS test_ObsFilters.x
                      TEST_DEPENDS ufo_get_ioda_test_data )

    ecbuild_add_test( TARGET  test_ufo_qc_amsua
                      COMMAND ${CMAKE_BINARY_DIR}/bin/test_ObsFilters.x
                      ARGS    "testinput/amsua_qc.yaml"
                      ENVIRONMENT OOPS_TRAPFPE=1
                      DEPENDS test_ObsFilters.x
                      TEST_DEPENDS ufo_get_ioda_test_data )

    ecbuild_add_test( TARGET  test_ufo_qc_amsua_clwretmw
                      COMMAND ${CMAKE_BINARY_DIR}/bin/test_ObsFilters.x
                      ARGS    "testinput/amsua_qc_clwretmw.yaml"
                      ENVIRONMENT OOPS_TRAPFPE=1
                      DEPENDS test_ObsFilters.x
                      TEST_DEPENDS ufo_get_ioda_test_data )

    ecbuild_add_test( TARGET  test_ufo_qc_amsua_filters
                      COMMAND ${CMAKE_BINARY_DIR}/bin/test_ObsFilters.x
                      ARGS    "testinput/amsua_qc_filters.yaml"
                      ENVIRONMENT OOPS_TRAPFPE=1
                      DEPENDS test_ObsFilters.x
                      TEST_DEPENDS ufo_get_ioda_test_data )

    ecbuild_add_test( TARGET  test_ufo_qc_amsua_miss_val
                      COMMAND ${CMAKE_BINARY_DIR}/bin/test_ObsFilters.x
                      ARGS    "testinput/amsua_qc_miss_val.yaml"
                      ENVIRONMENT OOPS_TRAPFPE=1
                      DEPENDS test_ObsFilters.x
                      TEST_DEPENDS ufo_get_ioda_test_data )

    ecbuild_add_test( TARGET  test_ufo_qc_atms_filters
                      COMMAND ${CMAKE_BINARY_DIR}/bin/test_ObsFilters.x
                      ARGS    "testinput/atms_qc_filters.yaml"
                      ENVIRONMENT OOPS_TRAPFPE=1
                      DEPENDS test_ObsFilters.x
                      TEST_DEPENDS ufo_get_ioda_test_data )

    ecbuild_add_test( TARGET  test_ufo_qc_cris
                      COMMAND ${CMAKE_BINARY_DIR}/bin/test_ObsFilters.x
                      ARGS    "testinput/cris_qc.yaml"
                      ENVIRONMENT OOPS_TRAPFPE=1
                      DEPENDS test_ObsFilters.x
                      TEST_DEPENDS ufo_get_ioda_test_data )

    ecbuild_add_test( TARGET  test_ufo_qc_cris_filters
                      COMMAND ${CMAKE_BINARY_DIR}/bin/test_ObsFilters.x
                      ARGS    "testinput/cris_qc_filters.yaml"
                      ENVIRONMENT OOPS_TRAPFPE=1
                      DEPENDS test_ObsFilters.x
                      TEST_DEPENDS ufo_get_ioda_test_data )

    ecbuild_add_test( TARGET  test_ufo_qc_cris_land
                      COMMAND ${CMAKE_BINARY_DIR}/bin/test_ObsFilters.x
                      ARGS    "testinput/cris_qc_land.yaml"
                      ENVIRONMENT OOPS_TRAPFPE=1
                      DEPENDS test_ObsFilters.x
                      TEST_DEPENDS ufo_get_ioda_test_data )

    ecbuild_add_test( TARGET  test_ufo_qc_function_scattering
                      COMMAND ${CMAKE_BINARY_DIR}/bin/test_ObsFilters.x
                      ARGS    "testinput/amsua_qc.yaml"
                      ENVIRONMENT OOPS_TRAPFPE=1
                      DEPENDS test_ObsFilters.x
                      TEST_DEPENDS ufo_get_ioda_test_data )

    ecbuild_add_test( TARGET  test_ufo_qc_iasi
                      COMMAND ${CMAKE_BINARY_DIR}/bin/test_ObsFilters.x
                      ARGS    "testinput/iasi_qc.yaml"
                      ENVIRONMENT OOPS_TRAPFPE=1
                      DEPENDS test_ObsFilters.x
                      TEST_DEPENDS ufo_get_ioda_test_data )

    ecbuild_add_test( TARGET  test_ufo_qc_iasi_filters
                      COMMAND ${CMAKE_BINARY_DIR}/bin/test_ObsFilters.x
                      ARGS    "testinput/iasi_qc_filters.yaml"
                      ENVIRONMENT OOPS_TRAPFPE=1
                      DEPENDS test_ObsFilters.x
                      TEST_DEPENDS ufo_get_ioda_test_data )

    ecbuild_add_test( TARGET  test_ufo_qc_amsua_allsky_gsi
                      COMMAND ${CMAKE_BINARY_DIR}/bin/test_ObsFilters.x
                      ARGS    "testinput/amsua_allsky_gsi_qc.yaml"
                      ENVIRONMENT OOPS_TRAPFPE=1
                      DEPENDS test_ObsFilters.x
                      TEST_DEPENDS ufo_get_ioda_test_data )

endif( crtm_FOUND )

if( ${ROPP-UFO_FOUND} )
ecbuild_add_test( TARGET  test_ufo_qc_gnssroBndROPP1D
                  COMMAND ${CMAKE_BINARY_DIR}/bin/test_ObsFilters.x
                  ARGS    "testinput/gnssrobndropp1d.yaml"
                  ENVIRONMENT OOPS_TRAPFPE=1
                  DEPENDS test_ObsFilters.x )
endif( ${ROPP-UFO_FOUND} )

ecbuild_add_test( TARGET  test_ufo_opr_sfc_p
                  COMMAND ${CMAKE_BINARY_DIR}/bin/test_ObsOperator.x
                  ARGS    "testinput/sfcpcorrected.yaml"
                  ENVIRONMENT OOPS_TRAPFPE=1
                  DEPENDS test_ObsOperator.x
                  TEST_DEPENDS ufo_get_ioda_test_data )

ecbuild_add_test( TARGET  test_ufo_qc_amsua_seaice
                  COMMAND ${CMAKE_BINARY_DIR}/bin/test_ObsFilters.x
                  ARGS    "testinput/amsua_seaice_qc.yaml"
                  ENVIRONMENT OOPS_TRAPFPE=1
                  DEPENDS test_ObsFilters.x
                  TEST_DEPENDS ufo_get_ioda_test_data )

ecbuild_add_test( TARGET  test_ufo_qc_gnssro_obs_error
                  COMMAND ${CMAKE_BINARY_DIR}/bin/test_ObsFilters.x
                  ARGS    "testinput/gnssro_obs_error.yaml"
                  ENVIRONMENT OOPS_TRAPFPE=1
                  DEPENDS test_ObsFilters.x
                  TEST_DEPENDS ufo_get_ioda_test_data )

ecbuild_add_test( TARGET  test_ufo_qc_gnssro_domain_check
                  COMMAND ${CMAKE_BINARY_DIR}/bin/test_ObsFilters.x
                  ARGS    "testinput/gnssro_domain_check.yaml"
                  ENVIRONMENT OOPS_TRAPFPE=1
                  DEPENDS test_ObsFilters.x
                  TEST_DEPENDS ufo_get_ioda_test_data )

ecbuild_add_test( TARGET  test_ufo_qc_gnssro_backgroundcheck
                  COMMAND ${CMAKE_BINARY_DIR}/bin/test_ObsFilters.x
                  ENVIRONMENT OOPS_TRAPFPE=1
                  ARGS    "testinput/gnssrobndnbam_backgroundcheck_qc.yaml"
                  DEPENDS test_ObsFilters.x
                  TEST_DEPENDS ufo_get_ioda_test_data )

ecbuild_add_test( TARGET  test_ufo_qc_action_gnssroBndNBAM_obserr_inflation
                  COMMAND ${CMAKE_BINARY_DIR}/bin/test_ObsFilters.x
                  ENVIRONMENT OOPS_TRAPFPE=1
                  ARGS    "testinput/gnssrobndnbam_qc_action_obserr_inflation.yaml"
                  DEPENDS test_ObsFilters.x
                  TEST_DEPENDS ufo_get_ioda_test_data )

# Test bias correction classes

ecbuild_add_test( TARGET  test_ufo_bias_airs
                  SOURCES mains/TestObsBias.cc
                  ARGS    "testinput/airs_crtm_bc.yaml"
                  ENVIRONMENT OOPS_TRAPFPE=1
                  LIBS    ufo
                  TEST_DEPENDS ufo_get_ioda_test_data )

ecbuild_add_test( TARGET  test_ufo_bias_amsua
                  SOURCES mains/TestObsBias.cc
                  ARGS    "testinput/amsua_crtm_bc.yaml"
                  ENVIRONMENT OOPS_TRAPFPE=1
                  LIBS    ufo
                  TEST_DEPENDS ufo_get_ioda_test_data )

ecbuild_add_test( TARGET  test_ufo_bias_atms
                  SOURCES mains/TestObsBias.cc
                  ARGS    "testinput/atms_crtm_bc.yaml"
                  ENVIRONMENT OOPS_TRAPFPE=1
                  LIBS    ufo
                  TEST_DEPENDS ufo_get_ioda_test_data )

ecbuild_add_test( TARGET  test_ufo_bias_cris
                  SOURCES mains/TestObsBias.cc
                  ARGS    "testinput/cris_crtm_bc.yaml"
                  ENVIRONMENT OOPS_TRAPFPE=1
                  LIBS    ufo
                  TEST_DEPENDS ufo_get_ioda_test_data )

ecbuild_add_test( TARGET  test_ufo_bias_iasi
                  SOURCES mains/TestObsBias.cc
                  ARGS    "testinput/iasi_crtm_bc.yaml"
                  ENVIRONMENT OOPS_TRAPFPE=1
                  LIBS    ufo
                  TEST_DEPENDS ufo_get_ioda_test_data )

ecbuild_add_test( TARGET  test_ufo_bias_increment_amsua
                  SOURCES mains/TestObsBiasIncrement.cc
                  ARGS    "testinput/amsua_crtm_bc.yaml"
                  ENVIRONMENT OOPS_TRAPFPE=1
                  LIBS    ufo
                  TEST_DEPENDS ufo_get_ioda_test_data )

ecbuild_add_test( TARGET  test_ufo_bias_covariance_amsua
                  SOURCES mains/TestObsBiasCovariance.cc
                  ARGS    "testinput/amsua_crtm_bc.yaml"
                  ENVIRONMENT OOPS_TRAPFPE=1
                  LIBS    ufo
                  TEST_DEPENDS ufo_get_ioda_test_data )

ecbuild_add_test( TARGET  test_ufo_bias_covariance_details
                  SOURCES mains/TestObsBiasCovarianceDetails.cc
                  ARGS    "testinput/amsua_crtm_bc.yaml"
                  ENVIRONMENT OOPS_TRAPFPE=1
                  LIBS    ufo
                  TEST_DEPENDS ufo_get_ioda_test_data )

ecbuild_add_test( TARGET test_ufo_opr_groundgnssMetOffice
                  COMMAND ${CMAKE_BINARY_DIR}/bin/test_ObsOperator.x
                  ARGS "testinput/groundgnssmetoffice.yaml"
                  ENVIRONMENT OOPS_TRAPFPE=1
                  DEPENDS test_ObsOperator.x )
#####################################################################
# Files for CRTM tests
#####################################################################

list( APPEND crtm_test_input
AerosolCoeff/Little_Endian/AerosolCoeff.bin
CloudCoeff/Little_Endian/CloudCoeff.bin
EmisCoeff/MW_Water/Little_Endian/FASTEM6.MWwater.EmisCoeff.bin
EmisCoeff/IR_Ice/SEcategory/Little_Endian/NPOESS.IRice.EmisCoeff.bin
EmisCoeff/IR_Land/SEcategory/Little_Endian/NPOESS.IRland.EmisCoeff.bin
EmisCoeff/IR_Snow/SEcategory/Little_Endian/NPOESS.IRsnow.EmisCoeff.bin
EmisCoeff/VIS_Ice/SEcategory/Little_Endian/NPOESS.VISice.EmisCoeff.bin
EmisCoeff/VIS_Land/SEcategory/Little_Endian/NPOESS.VISland.EmisCoeff.bin
EmisCoeff/VIS_Snow/SEcategory/Little_Endian/NPOESS.VISsnow.EmisCoeff.bin
EmisCoeff/VIS_Water/SEcategory/Little_Endian/NPOESS.VISwater.EmisCoeff.bin
EmisCoeff/IR_Water/Little_Endian/Nalli.IRwater.EmisCoeff.bin
EmisCoeff/IR_Land/SEcategory/Little_Endian/USGS.IRland.EmisCoeff.bin
EmisCoeff/VIS_Land/SEcategory/Little_Endian/USGS.VISland.EmisCoeff.bin
SpcCoeff/Little_Endian/hirs4_metop-a.SpcCoeff.bin
TauCoeff/ODPS/Little_Endian/hirs4_metop-a.TauCoeff.bin
SpcCoeff/Little_Endian/amsua_n19.SpcCoeff.bin
TauCoeff/ODPS/Little_Endian/amsua_n19.TauCoeff.bin
SpcCoeff/Little_Endian/atms_npp.SpcCoeff.bin
TauCoeff/ODPS/Little_Endian/atms_npp.TauCoeff.bin
SpcCoeff/Little_Endian/gmi_gpm.SpcCoeff.bin
TauCoeff/ODPS/Little_Endian/gmi_gpm.TauCoeff.bin
SpcCoeff/Little_Endian/seviri_m08.SpcCoeff.bin
TauCoeff/ODAS/Little_Endian/seviri_m08.TauCoeff.bin
SpcCoeff/Little_Endian/cris-fsr_npp.SpcCoeff.bin
TauCoeff/ODPS/Little_Endian/cris-fsr_npp.TauCoeff.bin
SpcCoeff/Little_Endian/iasi_metop-a.SpcCoeff.bin
TauCoeff/ODPS/Little_Endian/iasi_metop-a.TauCoeff.bin
SpcCoeff/Little_Endian/mhs_n19.SpcCoeff.bin
TauCoeff/ODPS/Little_Endian/mhs_n19.TauCoeff.bin
SpcCoeff/Little_Endian/sndrD1_g15.SpcCoeff.bin
TauCoeff/ODPS/Little_Endian/sndrD1_g15.TauCoeff.bin
SpcCoeff/Little_Endian/sndrD2_g15.SpcCoeff.bin
TauCoeff/ODPS/Little_Endian/sndrD2_g15.TauCoeff.bin
SpcCoeff/Little_Endian/sndrD3_g15.SpcCoeff.bin
TauCoeff/ODPS/Little_Endian/sndrD3_g15.TauCoeff.bin
SpcCoeff/Little_Endian/sndrD4_g15.SpcCoeff.bin
TauCoeff/ODPS/Little_Endian/sndrD4_g15.TauCoeff.bin
SpcCoeff/Little_Endian/airs_aqua.SpcCoeff.bin
TauCoeff/ODPS/Little_Endian/airs_aqua.TauCoeff.bin
SpcCoeff/Little_Endian/v.viirs-m_npp.SpcCoeff.bin
TauCoeff/ODAS/Little_Endian/v.viirs-m_npp.TauCoeff.bin
SpcCoeff/Little_Endian/abi_g16.SpcCoeff.bin
TauCoeff/ODPS/Little_Endian/abi_g16.TauCoeff.bin
SpcCoeff/Little_Endian/ahi_himawari8.SpcCoeff.bin
TauCoeff/ODPS/Little_Endian/ahi_himawari8.TauCoeff.bin
SpcCoeff/Little_Endian/radiometer_smap.SpcCoeff.bin
TauCoeff/ODPS/Little_Endian/radiometer_smap.TauCoeff.bin
)

if( crtm_FOUND )
    # symlink to selected CRTM coefficient files.
    # crtm_COEFFICIENT_DIR is exported by crtm-config.cmake
    create_symlink_filename( ${crtm_COEFFICIENT_DIR}
                             ${CMAKE_CURRENT_BINARY_DIR}/Data
                             ${crtm_test_input} )
endif()

#####################################################################
# Files for RTTOV tests
#####################################################################
if( ${RTTOV_FOUND} )
list( APPEND rttov_test_input
rttov7pred54L/rtcoef_noaa_19_amsua.dat
rttov7pred54L/rtcoef_noaa_20_atms.dat
)

# Symlink all CRTM files
CREATE_SYMLINK_FILENAME( ${rttov_SOURCE_DIR}/rtcoef_rttov12
                         ${CMAKE_CURRENT_BINARY_DIR}/Data
                         ${rttov_test_input} )
endif( ${RTTOV_FOUND} )

######
#Files for geos-aero tests
######

if( ${GEOS-AERO_FOUND} )
list( APPEND geos-aero_test_data
Data/optics_BC.v1_3_.nc
Data/optics_BRC.v1_5_.nc
Data/optics_DU.v15_3_.nc
Data/optics_NI.v2_5_.nc
Data/optics_OC.v1_3_.nc
Data/optics_SS.v3_3_.nc
Data/optics_SU.v1_3_.nc
) 

CREATE_SYMLINK_FILENAME( ${geos-aero_SOURCE_DIR}/test/
                         ${CMAKE_CURRENT_BINARY_DIR}/Data 
                         ${geos-aero_test_data} )

list( APPEND geos-aero_test_input
testinput/geosaod.rc
testinput/Chem_MieRegistry.rc) 

CREATE_SYMLINK_FILENAME( ${geos-aero_SOURCE_DIR}/test/
                         ${CMAKE_CURRENT_BINARY_DIR}
                         ${geos-aero_test_input} )

endif( ${GEOS-AERO_FOUND} )<|MERGE_RESOLUTION|>--- conflicted
+++ resolved
@@ -32,11 +32,7 @@
   testinput/airs_qc_filters.yaml
   testinput/amsua_crtm.yaml
   testinput/amsua_crtm_bc.yaml
-<<<<<<< HEAD
-  testinput/amsua_rttov.yaml
   testinput/atms_qc_rttovonedvarcheck.yaml
-=======
->>>>>>> 52cf0e08
   testinput/amsua_qc.yaml
   testinput/amsua_qc_clwretmw.yaml
   testinput/amsua_qc_filters.yaml
@@ -732,18 +728,14 @@
                     COMMAND ${CMAKE_BINARY_DIR}/bin/test_ObsOperatorTLAD.x
                     ARGS    "testinput/atms_rttov_ops.yaml"
                     ENVIRONMENT OOPS_TRAPFPE=1
-<<<<<<< HEAD
-                    DEPENDS test_ObsOperatorTLAD.x )
+                    DEPENDS test_ObsOperatorTLAD.x 
+                    TEST_DEPENDS ufo_get_ioda_test_data )
 
   ecbuild_add_test( TARGET  test_ufo_atms_qc_rttovonedvarcheck
                     COMMAND ${CMAKE_BINARY_DIR}/bin/test_ObsFilters.x
                     ARGS    "testinput/atms_qc_rttovonedvarcheck.yaml"
                     ENVIRONMENT OOPS_TRAPFPE=1
                     DEPENDS test_ObsFilters.x )
-=======
-                    DEPENDS test_ObsOperatorTLAD.x 
-                    TEST_DEPENDS ufo_get_ioda_test_data )
->>>>>>> 52cf0e08
 endif( ${RTTOV_FOUND} )
 
 
