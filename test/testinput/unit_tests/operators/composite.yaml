--- conflicted
+++ resolved
@@ -88,11 +88,8 @@
        - name: airTemperature
        - name: stationPressure
      - name: VertInterp
-<<<<<<< HEAD
-       interpolation method: log-linear
-=======
-       observation alias file: ../resources/namemap/test_name_map.yaml
->>>>>>> 9c4bcaec
+       interpolation method: log-linear
+       observation alias file: ../resources/namemap/test_name_map.yaml
        variables:
        - name: windNorthward
        - name: windEastward
@@ -124,11 +121,8 @@
     name: Composite
     components:
      - name: VertInterp
-<<<<<<< HEAD
-       interpolation method: log-linear
-=======
-       observation alias file: ../resources/namemap/test_name_map.yaml
->>>>>>> 9c4bcaec
+       interpolation method: log-linear
+       observation alias file: ../resources/namemap/test_name_map.yaml
        variables:
        - name: windNorthward
        - name: windEastward
@@ -165,11 +159,8 @@
     name: Composite
     components:
      - name: VertInterp
-<<<<<<< HEAD
-       interpolation method: log-linear
-=======
-       observation alias file: ../resources/namemap/test_name_map.yaml
->>>>>>> 9c4bcaec
+       interpolation method: log-linear
+       observation alias file: ../resources/namemap/test_name_map.yaml
        variables:
        - name: windEastward
      - name: Identity
@@ -198,11 +189,8 @@
     name: Composite
     components:
      - name: VertInterp
-<<<<<<< HEAD
-       interpolation method: log-linear
-=======
-       observation alias file: ../resources/namemap/test_name_map.yaml
->>>>>>> 9c4bcaec
+       interpolation method: log-linear
+       observation alias file: ../resources/namemap/test_name_map.yaml
        variables:
        - name: windEastward
        - name: windNorthward
@@ -232,11 +220,8 @@
     name: Composite
     components:
      - name: VertInterp
-<<<<<<< HEAD
-       interpolation method: log-linear
-=======
-       observation alias file: ../resources/namemap/test_name_map.yaml
->>>>>>> 9c4bcaec
+       interpolation method: log-linear
+       observation alias file: ../resources/namemap/test_name_map.yaml
        variables:
        - name: windEastward
      - name: Identity
@@ -269,11 +254,8 @@
        - name: airTemperature
        - name: stationPressure
      - name: VertInterp
-<<<<<<< HEAD
-       interpolation method: log-linear
-=======
-       observation alias file: ../resources/namemap/test_name_map.yaml
->>>>>>> 9c4bcaec
+       interpolation method: log-linear
+       observation alias file: ../resources/namemap/test_name_map.yaml
        variables:
        - name: windNorthward
        - name: windEastward
@@ -311,21 +293,15 @@
        variables:
        - name: stationPressure
      - name: VertInterp
-<<<<<<< HEAD
-       interpolation method: log-linear
-=======
-       observation alias file: ../resources/namemap/test_name_map.yaml
->>>>>>> 9c4bcaec
+       interpolation method: log-linear
+       observation alias file: ../resources/namemap/test_name_map.yaml
        variables:
        - name: airTemperature
        vertical coordinate: air_pressure
        observation vertical coordinate: pressure
      - name: VertInterp
-<<<<<<< HEAD
-       interpolation method: log-linear
-=======
-       observation alias file: ../resources/namemap/test_name_map.yaml
->>>>>>> 9c4bcaec
+       interpolation method: log-linear
+       observation alias file: ../resources/namemap/test_name_map.yaml
        variables:
        - name: windNorthward
        - name: windEastward
