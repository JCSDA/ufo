# (C) Copyright 2017-2018 UCAR.
#
# This software is licensed under the terms of the Apache Licence Version 2.0
# which can be obtained at http://www.apache.org/licenses/LICENSE-2.0.

# macro to create a symlink from src to dst
function(CREATE_SYMLINK src dst)
    foreach (FILENAME ${ARGN})
        execute_process( COMMAND ${CMAKE_COMMAND} -E create_symlink
            ${src}/${FILENAME}
            ${dst}/${FILENAME} )
        endforeach(FILENAME)
endfunction(CREATE_SYMLINK)

# macro to create a symlink from src to dst with just filename
function(CREATE_SYMLINK_FILENAME src dst)
    foreach (FILENAME ${ARGN})
        get_filename_component(filename ${FILENAME} NAME )
        execute_process( COMMAND ${CMAKE_COMMAND} -E create_symlink
            ${src}/${FILENAME}
            ${dst}/${filename} )
        endforeach(FILENAME)
endfunction(CREATE_SYMLINK_FILENAME)

# Create Data directory for test input config and symlink all files
list( APPEND ufo_test_input
  testinput/abi_ahi_crtm.yaml
  testinput/adt.yaml
  testinput/aircraft.yaml
  testinput/airs_crtm.yaml
  testinput/amsua_crtm.yaml
  testinput/amsua_crtm_bc.yaml
  testinput/amsua_rttov.yaml
  testinput/amsua_qc.yaml
  testinput/amsua_allsky_gsi_qc.yaml
  testinput/amsua_seaice_qc.yaml
  testinput/aod_crtm.yaml
  testinput/atms_crtm.yaml
  testinput/coolskin.yaml
  testinput/cris_crtm.yaml
  testinput/cris_qc.yaml
  testinput/function_velocity.yaml
  testinput/function_errflat.yaml
  testinput/function_errftopo.yaml
  testinput/function_errftransmittop.yaml
  testinput/function_errfwavenum.yaml
  testinput/gmi_crtm.yaml
  testinput/genericprof.yaml
  testinput/geovals.yaml
  testinput/geos_aod.yaml
  testinput/geovals_spec.yaml
  testinput/gnssrobndropp1d.yaml
  testinput/gnssrobndropp2d.yaml
  testinput/gnssrobndnbam.yaml
  testinput/gnssrobndnbam_obs_error.yaml
  testinput/gnssrobndnbam_backgroundcheck_qc.yaml
  testinput/gnssrobndnbam_super_refraction.yaml

  testinput/gnssroref.yaml
  testinput/gnssro_domain_check.yaml
  testinput/gsisfcmodel.yaml
  testinput/hirs4_crtm.yaml
  testinput/iasi_crtm.yaml
  testinput/iasi_qc.yaml
  testinput/iasi_qc_filters.yaml
  testinput/locations.yaml
  testinput/mhs_crtm.yaml
  testinput/obsdiag_crtm_jacobian.yaml
  testinput/obsdiag_crtm_amsua_jacobian.yaml
  testinput/obsdiag_crtm_amsua_optics.yaml
  testinput/obsfilterdata.yaml
  testinput/processwhere.yaml
  testinput/parameters.yaml
  testinput/qc_backgroundcheck.yaml
  testinput/qc_boundscheck.yaml
  testinput/qc_differencecheck.yaml
  testinput/qc_gauss_thinning.yaml
  testinput/qc_gauss_thinning_unittests.yaml
  testinput/qc_recursive_splitter.yaml
  testinput/qc_preqc.yaml
  testinput/qc_thinning.yaml
  testinput/radiosonde.yaml
  testinput/radialvelocity.yaml
  testinput/reflectivity.yaml
  testinput/satwind.yaml
  testinput/sbuv2_n19.yaml
  testinput/scatwind.yaml
  testinput/seaicefrac.yaml
  testinput/seaicethick.yaml
  testinput/sea_surface_temp.yaml
  testinput/seviri_crtm.yaml
  testinput/sndrd1-4_crtm.yaml
  testinput/sfcpcorrected.yaml
  testinput/timeoper.yaml
  testinput/tprof.yaml
  testinput/variables.yaml
  testinput/windprof.yaml
)

file(MAKE_DIRECTORY ${CMAKE_CURRENT_BINARY_DIR}/testinput)
CREATE_SYMLINK( ${CMAKE_CURRENT_SOURCE_DIR} ${CMAKE_CURRENT_BINARY_DIR} ${ufo_test_input} )


# Add files to cmake resources
ecbuild_add_resources( TARGET ufo_test_scripts
                       SOURCES_PACK
                       ${ufo_test_input}
                     )

# Create Data directory for test data and symlink files
list( APPEND ufo_test_data
  atmosphere/abi_g16_geoval_2019042306_m.nc4
  atmosphere/ahi_himawari8_geoval_2019042306_m.nc4
  atmosphere/aircraft_geoval_2018041500_m.nc4
  atmosphere/aircraft_geoval_2018041500_s.nc4
  atmosphere/airs_aqua_geoval_2018041500_m.nc4
  atmosphere/amsua_n19_obsdiag_2018041500_m_bc3.nc4
  atmosphere/amsua_n19_geoval_2018041500_m_bc3.nc4
  atmosphere/amsua_n19_geoval_2018041500_m.nc4
  atmosphere/amsua_n19_geoval_2018041500_s.nc4
  atmosphere/aod_geoval_2018041500_m.nc4
  atmosphere/aod_geoval_2018041500_s.nc4
  atmosphere/atms_npp_geoval_2018041500_m.nc4
  atmosphere/atms_npp_geoval_2018041500_s.nc4
  atmosphere/cris-fsr_npp_geoval_2018041500_m.nc4
  atmosphere/geovals_rttov.nc4
  atmosphere/geos_aod_geoval_2018041500_m.nc4
  atmosphere/gmi_gpm_geoval_2018041500_m.nc4
  atmosphere/gnssro_geoval_2018041500_s.nc4
  atmosphere/gnssro_geoval_2018041500_s_2d.nc4
  atmosphere/gnssro_geoval_2018041500_m.nc4
  atmosphere/gnssro_geoval_2018041500_l.nc4
  atmosphere/gsisfc_tsen_geoval_2018041500_m.nc4
  atmosphere/gsisfc_uv_geoval_2018041500_m.nc4
  atmosphere/hirs4_metop-a_geoval_2018041500_m.nc4
  atmosphere/iasi_metop-a_obsdiag_2018041500_m.nc4
  atmosphere/iasi_metop-a_geoval_2018041500_m.nc4
  atmosphere/met_office_thinning.nc4
  atmosphere/mhs_n19_geoval_2018041500_m.nc4
  atmosphere/ps_geovals_2018041500_0000.nc4
  atmosphere/radar_dbz_geoval_2019052222.nc4
  atmosphere/radar_rw_geoval_2019052222.nc4
  atmosphere/satbias_crtm_in
  atmosphere/satwind_geoval_2018041500_m.nc4
  atmosphere/satwind_geoval_2018041500_s.nc4
  atmosphere/sbuv2_n19_geoval_2018041500_m.nc4
  atmosphere/scatwind_geoval_2018041500_m.nc4
  atmosphere/seviri_m08_geoval_2018041500_m.nc4
  atmosphere/sfc_geoval_2018041500_m.nc4
  atmosphere/sndrd1_g15_geoval_2018041500_m.nc4
  atmosphere/sndrd2_g15_geoval_2018041500_m.nc4
  atmosphere/sndrd3_g15_geoval_2018041500_m.nc4
  atmosphere/sndrd4_g15_geoval_2018041500_m.nc4
  atmosphere/sondes_geoval_2018041500_m.nc4
  atmosphere/sondes_geoval_2018041500_s.nc4
  atmosphere/sondes_geoval_2018041500_vs.nc4
  atmosphere/ssmis_f18_geoval_2018041500_m.nc4
  atmosphere/windprof_geoval_2018041500_m.nc4
  filters/filters_testdata.nc4
  marine/coolskin_fake_geovals_2018041500.nc
  marine/cryosat2-2018-04-15_geovals.nc
  marine/icec-2018-04-15_geovals.nc
  marine/Jason-2-2018-04-15_geovals.nc
  marine/profile_2018-04-15_geovals.nc
  marine/sst_obs-2018-04-15_geovals.nc
  filters/filters_testdata.nc4
)

file(MAKE_DIRECTORY ${CMAKE_CURRENT_BINARY_DIR}/Data)
CREATE_SYMLINK_FILENAME( ${CMAKE_CURRENT_SOURCE_DIR}/testinput ${CMAKE_CURRENT_BINARY_DIR}/Data ${ufo_test_data} )

<<<<<<< HEAD
# IODA observation files 
list( APPEND ufo_ioda_test_data
      testinput_tier_1.tar.gz
     )

# Set URL for IODA test files
set(ECBUILD_DOWNLOAD_BASE_URL https://jedi-test-files.s3.amazonaws.com/ioda)

# If local path to testfiles is defined don't download
if (DEFINED ENV{LOCAL_PATH_TESTFILES})
	set(LOCAL_PATH_TESTFILES "$ENV{LOCAL_PATH_TESTFILES}")
endif()

if( NOT DEFINED LOCAL_PATH_TESTFILES )
  set(TESTFILE_DIR ${CMAKE_BINARY_DIR}/test_data/ioda CACHE PATH "data dir for test data")
  file(MAKE_DIRECTORY ${TESTFILE_DIR})
else()
  set(TESTFILE_DIR ${LOCAL_PATH_TESTFILES})
endif()


# Get the current git branch
execute_process(
    COMMAND git rev-parse --abbrev-ref HEAD
    WORKING_DIRECTORY ${CMAKE_CURRENT_SOURCE_DIR}
    OUTPUT_VARIABLE GIT_BRANCH
    OUTPUT_STRIP_TRAILING_WHITESPACE
)

# Check whether the URL exists or not 
ecbuild_check_multiurl(NAMES   ${ufo_ioda_test_data}
                       DIRNAME ${GIT_BRANCH}
                       RESULT  SPECIFIC_TEST_FILES)

# Set distant directory
if(${SPECIFIC_TEST_FILES} MATCHES 0)
    # Download and extract new test files (distant directory = git branch)
    set(DIRNAME ${GIT_BRANCH})
    message(STATUS "GIT_BRANCH found")
else()
    # Download and extract develop test files (distant directory = develop)
    set(DIRNAME "develop")
    message(STATUS "GIT_BRANCH not found, download develop")

endif()
message(STATUS "Test data downloaded from: " ${ECBUILD_DOWNLOAD_BASE_URL}/${DIRNAME})

# Run test to download data
ecbuild_get_test_multidata ( TARGET get_ioda_test_data_ufo
                             NAMES ${ufo_ioda_test_data}
			     DIRNAME ${DIRNAME}
                             DIRLOCAL ${TESTFILE_DIR}
			     EXTRACT
                            )
execute_process( COMMAND ${CMAKE_COMMAND} -E create_symlink
                 ${TESTFILE_DIR}
                 ${CMAKE_CURRENT_BINARY_DIR}/Data/ioda
		)
=======
# Add ioda obs test data
list (APPEND ioda_obs_test_data
  atmosphere/abi_g16_obs_2019042306_m.nc4
  atmosphere/ahi_himawari8_obs_2019042306_m.nc4
  atmosphere/aircraft_obs_2018041500_m.nc4
  atmosphere/aircraft_obs_2018041500_s.nc4
  atmosphere/airs_aqua_obs_2018041500_m.nc4
  atmosphere/amsua_n19_obs_2018041500_m.nc4
  atmosphere/amsua_n19_obs_2018041500_m_bc3.nc4
  atmosphere/amsua_n19_obs_2018041500_m_bc.nc4
  atmosphere/amsua_n19_obs_2018041500_s.nc4
  atmosphere/aod_obs_2018041500_m.nc4
  atmosphere/aod_obs_2018041500_s.nc4
  atmosphere/atms_npp_obs_2018041500_m.nc4
  atmosphere/cris-fsr_npp_obs_2018041500_m.nc4
  atmosphere/geos_aod_obs_2018041500_m.nc4
  atmosphere/gmi_gpm_obs_2018041500_m.nc4
  atmosphere/gnssro_obs_2018041500_s.nc4
  atmosphere/gnssro_obs_2018041500_m.nc4
  atmosphere/gnssro_obs_2018041500_l.nc4
  atmosphere/gsisfc_tsen_obs_2018041500_m.nc4
  atmosphere/gsisfc_uv_obs_2018041500_m.nc4
  atmosphere/hirs4_metop-a_obs_2018041500_m.nc4
  atmosphere/iasi_metop-a_obs_2018041500_m.nc4
  atmosphere/ioda_metop_2_amsua.nc4
  atmosphere/mhs_n19_obs_2018041500_m.nc4
  atmosphere/radar_dbz_obs_2019052222.nc4
  atmosphere/radar_rw_obs_2019052222.nc4
  atmosphere/satwind_obs_2018041500_m.nc4
  atmosphere/satwind_obs_2018041500_s.nc4
  atmosphere/sbuv2_n19_obs_2018041500_m.nc4
  atmosphere/scatwind_obs_2018041500_m.nc4
  atmosphere/seviri_m08_obs_2018041500_m.nc4
  atmosphere/sfc_obs_2018041500_m.nc4
  atmosphere/sndrd1_g15_obs_2018041500_m.nc4
  atmosphere/sndrd2_g15_obs_2018041500_m.nc4
  atmosphere/sndrd3_g15_obs_2018041500_m.nc4
  atmosphere/sndrd4_g15_obs_2018041500_m.nc4
  atmosphere/sondes_obs_2018041500_m.nc4
  atmosphere/sondes_obs_2018041500_s.nc4
  atmosphere/sondes_obs_2018041500_vs.nc4
  atmosphere/ssmis_f18_obs_2018041500_m.nc4
  atmosphere/sfc_obs_2018041500_m.nc4
  atmosphere/windprof_obs_2018041500_m.nc4
  marine/coolskin_fake_obs_2018041500.nc
  marine/cryosat2-2018-04-15.nc
  marine/icec-2018-04-15.nc
  marine/Jason-2-2018-04-15.nc
  marine/profile_2018-04-15.nc
  marine/sst_obs-2018-04-15.nc4
  )

CREATE_SYMLINK_FILENAME( ${ioda_SOURCE_DIR}/test/testinput
                         ${CMAKE_CURRENT_BINARY_DIR}/Data
                         ${ioda_obs_test_data} )
>>>>>>> 81784c62

#####################################################################

ecbuild_add_executable( TARGET  test_ObsOperator.x
                        SOURCES mains/TestObsOperator.cc
                        LIBS    ufo
                       )

ecbuild_add_executable( TARGET  test_ObsOperatorTLAD.x
                        SOURCES mains/TestObsOperatorTLAD.cc
                        LIBS    ufo
                       )

ecbuild_add_executable( TARGET  test_ObsFilters.x
                        SOURCES mains/TestObsFilters.cc
                        LIBS    ufo
                       )

####################################################################
# Test Locations, GeoVaLs with oops tests:

ecbuild_add_test( TARGET  test_ufo_geovals
                  SOURCES mains/TestGeoVaLs.cc
                  ARGS    "testinput/geovals.yaml"
                  ENVIRONMENT OOPS_TRAPFPE=1
                  LIBS    ufo )

ecbuild_add_test( TARGET  test_ufo_locations
                  SOURCES mains/TestLocations.cc
                  ARGS    "testinput/locations.yaml"
                  ENVIRONMENT OOPS_TRAPFPE=1
                  LIBS    ufo )

# Test UFO-specific classes:

ecbuild_add_test( TARGET  test_ufo_obsfilterdata
                  SOURCES mains/TestObsFilterData.cc
                  ARGS    "testinput/obsfilterdata.yaml"
                  ENVIRONMENT OOPS_TRAPFPE=1
                  LIBS    ufo )

ecbuild_add_test( TARGET  test_ufo_variables
                  SOURCES mains/TestVariables.cc
                  ARGS    "testinput/variables.yaml"
                  ENVIRONMENT OOPS_TRAPFPE=1
                  LIBS    ufo )

ecbuild_add_test( TARGET  test_ufo_geovals_spec
                  SOURCES mains/TestGeoVaLsSpec.cc
                  ARGS    "testinput/geovals_spec.yaml"
                  ENVIRONMENT OOPS_TRAPFPE=1
                  LIBS    ufo )

# Test Obs Operators and TLAD

ecbuild_add_test( TARGET  test_ufo_opr_gsi_sfc_model
                  COMMAND ${CMAKE_BINARY_DIR}/bin/test_ObsOperator.x
                  ARGS    "testinput/gsisfcmodel.yaml"
                  ENVIRONMENT OOPS_TRAPFPE=1
                  DEPENDS test_ObsOperator.x )

if ( ${CRTM_FOUND} )
    ecbuild_add_test( TARGET  test_ufo_opr_crtm_amsua
                      COMMAND ${CMAKE_BINARY_DIR}/bin/test_ObsOperator.x
                      ARGS    "testinput/amsua_crtm.yaml"
                      ENVIRONMENT OOPS_TRAPFPE=1
                      DEPENDS test_ObsOperator.x )

    ecbuild_add_test( TARGET  test_ufo_opr_crtm_bc_amsua
                      COMMAND ${CMAKE_BINARY_DIR}/bin/test_ObsOperator.x
                      ARGS    "testinput/amsua_crtm_bc.yaml"
                      ENVIRONMENT OOPS_TRAPFPE=1
                      DEPENDS test_ObsOperator.x )

    ecbuild_add_test( TARGET  test_ufo_linopr_crtm_amsua
                      COMMAND ${CMAKE_BINARY_DIR}/bin/test_ObsOperatorTLAD.x
                      ARGS    "testinput/amsua_crtm.yaml"
                      ENVIRONMENT OOPS_TRAPFPE=1
                      DEPENDS test_ObsOperatorTLAD.x )

    ecbuild_add_test( TARGET  test_ufo_linopr_crtm_bc_amsua
                      COMMAND ${CMAKE_BINARY_DIR}/bin/test_ObsOperatorTLAD.x
                      ARGS    "testinput/amsua_crtm_bc.yaml"
                      ENVIRONMENT OOPS_TRAPFPE=1
                      DEPENDS test_ObsOperatorTLAD.x )

    #ecbuild_add_test( TARGET  test_ufo_opr_crtm_atms
    #                  COMMAND ${CMAKE_BINARY_DIR}/bin/test_ObsOperator.x
    #                  ARGS    "testinput/atms_crtm.yaml"
    #                  ENVIRONMENT OOPS_TRAPFPE=1
    #                  DEPENDS test_ObsOperator.x )

    ecbuild_add_test( TARGET  test_ufo_linopr_crtm_atms
                      COMMAND ${CMAKE_BINARY_DIR}/bin/test_ObsOperatorTLAD.x
                      ARGS    "testinput/atms_crtm.yaml"
                      ENVIRONMENT OOPS_TRAPFPE=1
                      DEPENDS test_ObsOperatorTLAD.x )

    ecbuild_add_test( TARGET  test_ufo_opr_crtm_gmi
                      COMMAND ${CMAKE_BINARY_DIR}/bin/test_ObsOperator.x
                      ARGS    "testinput/gmi_crtm.yaml"
                      ENVIRONMENT OOPS_TRAPFPE=1
                      DEPENDS test_ObsOperator.x )

    ecbuild_add_test( TARGET  test_ufo_linopr_crtm_gmi
                      COMMAND ${CMAKE_BINARY_DIR}/bin/test_ObsOperatorTLAD.x
                      ARGS    "testinput/gmi_crtm.yaml"
                      ENVIRONMENT OOPS_TRAPFPE=1
                      DEPENDS test_ObsOperatorTLAD.x )

    ecbuild_add_test( TARGET  test_ufo_opr_crtm_seviri
                      COMMAND ${CMAKE_BINARY_DIR}/bin/test_ObsOperator.x
                      ARGS    "testinput/seviri_crtm.yaml"
                      ENVIRONMENT OOPS_TRAPFPE=1
                      DEPENDS test_ObsOperator.x )

    ecbuild_add_test( TARGET  test_ufo_linopr_crtm_seviri
                      COMMAND ${CMAKE_BINARY_DIR}/bin/test_ObsOperatorTLAD.x
                      ARGS    "testinput/seviri_crtm.yaml"
                      ENVIRONMENT OOPS_TRAPFPE=1
                      DEPENDS test_ObsOperatorTLAD.x )

    ecbuild_add_test( TARGET  test_ufo_opr_crtm_cris
                      COMMAND ${CMAKE_BINARY_DIR}/bin/test_ObsOperator.x
                      ARGS    "testinput/cris_crtm.yaml"
                      ENVIRONMENT OOPS_TRAPFPE=1
                      DEPENDS test_ObsOperator.x )

    ecbuild_add_test( TARGET  test_ufo_linopr_crtm_cris
                      COMMAND ${CMAKE_BINARY_DIR}/bin/test_ObsOperatorTLAD.x
                      ARGS    "testinput/cris_crtm.yaml"
                      ENVIRONMENT OOPS_TRAPFPE=1
                      DEPENDS test_ObsOperatorTLAD.x )

    ecbuild_add_test( TARGET  test_ufo_opr_crtm_mhs
                      COMMAND ${CMAKE_BINARY_DIR}/bin/test_ObsOperator.x
                      ARGS    "testinput/mhs_crtm.yaml"
                      ENVIRONMENT OOPS_TRAPFPE=1
                      DEPENDS test_ObsOperator.x )

    ecbuild_add_test( TARGET  test_ufo_linopr_crtm_mhs
                      COMMAND ${CMAKE_BINARY_DIR}/bin/test_ObsOperatorTLAD.x
                      ARGS    "testinput/mhs_crtm.yaml"
                      ENVIRONMENT OOPS_TRAPFPE=1
                      DEPENDS test_ObsOperatorTLAD.x )

    ecbuild_add_test( TARGET  test_ufo_opr_crtm_iasi
                      MPI     2
                      COMMAND ${CMAKE_BINARY_DIR}/bin/test_ObsOperator.x
                      ARGS    "testinput/iasi_crtm.yaml"
                      ENVIRONMENT OOPS_TRAPFPE=1
                      DEPENDS test_ObsOperator.x )

    ecbuild_add_test( TARGET  test_ufo_linopr_crtm_iasi
                      COMMAND ${CMAKE_BINARY_DIR}/bin/test_ObsOperatorTLAD.x
                      ARGS    "testinput/iasi_crtm.yaml"
                      ENVIRONMENT OOPS_TRAPFPE=1
                      DEPENDS test_ObsOperatorTLAD.x )

    ecbuild_add_test( TARGET  test_ufo_opr_crtm_sndrd1-4
                      COMMAND ${CMAKE_BINARY_DIR}/bin/test_ObsOperator.x
                      ARGS    "testinput/sndrd1-4_crtm.yaml"
                      ENVIRONMENT OOPS_TRAPFPE=1
                      DEPENDS test_ObsOperator.x )

    ecbuild_add_test( TARGET  test_ufo_linopr_crtm_sndrd1-4
                      COMMAND ${CMAKE_BINARY_DIR}/bin/test_ObsOperatorTLAD.x
                      ARGS    "testinput/sndrd1-4_crtm.yaml"
                      ENVIRONMENT OOPS_TRAPFPE=1
                      DEPENDS test_ObsOperatorTLAD.x )

    ecbuild_add_test( TARGET  test_ufo_opr_crtm_airs
                      MPI     4
                      COMMAND ${CMAKE_BINARY_DIR}/bin/test_ObsOperator.x
                      ARGS    "testinput/airs_crtm.yaml"
                      ENVIRONMENT OOPS_TRAPFPE=1
                      DEPENDS test_ObsOperator.x )

    ecbuild_add_test( TARGET  test_ufo_linopr_crtm_airs
                      COMMAND ${CMAKE_BINARY_DIR}/bin/test_ObsOperatorTLAD.x
                      ARGS    "testinput/airs_crtm.yaml"
                      ENVIRONMENT OOPS_TRAPFPE=1
                      DEPENDS test_ObsOperatorTLAD.x )

    ecbuild_add_test( TARGET  test_ufo_opr_crtm_hirs4
                      COMMAND ${CMAKE_BINARY_DIR}/bin/test_ObsOperator.x
                      ARGS    "testinput/hirs4_crtm.yaml"
                      ENVIRONMENT OOPS_TRAPFPE=1
                      DEPENDS test_ObsOperator.x )

    ecbuild_add_test( TARGET  test_ufo_linopr_crtm_hirs4
                      COMMAND ${CMAKE_BINARY_DIR}/bin/test_ObsOperatorTLAD.x
                      ARGS    "testinput/hirs4_crtm.yaml"
                      ENVIRONMENT OOPS_TRAPFPE=1
                      DEPENDS test_ObsOperatorTLAD.x )

    ecbuild_add_test( TARGET  test_ufo_opr_crtm_abi_ahi
                      COMMAND ${CMAKE_BINARY_DIR}/bin/test_ObsOperator.x
                      ARGS    "testinput/abi_ahi_crtm.yaml"
                      ENVIRONMENT OOPS_TRAPFPE=1
                      DEPENDS test_ObsOperator.x )

    ecbuild_add_test( TARGET  test_ufo_linopr_crtm_abi_ahi
                      COMMAND ${CMAKE_BINARY_DIR}/bin/test_ObsOperatorTLAD.x
                      ARGS    "testinput/abi_ahi_crtm.yaml"
                      ENVIRONMENT OOPS_TRAPFPE=1
                      DEPENDS test_ObsOperatorTLAD.x )

    ecbuild_add_test( TARGET  test_ufo_opr_aod
                      COMMAND ${CMAKE_BINARY_DIR}/bin/test_ObsOperator.x
                      ARGS    "testinput/aod_crtm.yaml"
                      ENVIRONMENT OOPS_TRAPFPE=1
                      DEPENDS test_ObsOperator.x )

    ecbuild_add_test( TARGET  test_ufo_linopr_aod
                      COMMAND ${CMAKE_BINARY_DIR}/bin/test_ObsOperatorTLAD.x
                      ARGS    "testinput/aod_crtm.yaml"
                      ENVIRONMENT OOPS_TRAPFPE=1
                      DEPENDS test_ObsOperatorTLAD.x )
endif ( ${CRTM_FOUND} )

if( ${RTTOV_FOUND} )
  ecbuild_add_test( TARGET  test_ufo_opr_rttov_amsua
                    COMMAND ${CMAKE_BINARY_DIR}/bin/test_ObsOperator.x
                    ARGS    "testinput/amsua_rttov.yaml"
                    ENVIRONMENT OOPS_TRAPFPE=1
                    DEPENDS test_ObsOperator.x )

  ecbuild_add_test( TARGET  test_ufo_linopr_rttov_amsua
                    COMMAND ${CMAKE_BINARY_DIR}/bin/test_ObsOperatorTLAD.x
                    ARGS    "testinput/amsua_rttov.yaml"
                    ENVIRONMENT OOPS_TRAPFPE=1
                    DEPENDS test_ObsOperatorTLAD.x )
endif( ${RTTOV_FOUND} )

ecbuild_add_test( TARGET  test_ufo_opr_atminterplay_sbuv2_n19
                  COMMAND ${CMAKE_BINARY_DIR}/bin/test_ObsOperator.x
                  ARGS    "testinput/sbuv2_n19.yaml"
                  ENVIRONMENT OOPS_TRAPFPE=1
                  DEPENDS test_ObsOperator.x )

ecbuild_add_test( TARGET  test_ufo_opr_vertinterp_radiosonde
                  MPI     4
                  COMMAND ${CMAKE_BINARY_DIR}/bin/test_ObsOperator.x
                  ARGS    "testinput/radiosonde.yaml"
                  ENVIRONMENT OOPS_TRAPFPE=1
                  DEPENDS test_ObsOperator.x )

ecbuild_add_test( TARGET  test_ufo_linopr_vertinterp_radiosonde
                  COMMAND ${CMAKE_BINARY_DIR}/bin/test_ObsOperatorTLAD.x
                  ARGS    "testinput/radiosonde.yaml"
                  ENVIRONMENT OOPS_TRAPFPE=1
                  DEPENDS test_ObsOperatorTLAD.x )

ecbuild_add_test( TARGET  test_ufo_timeoper_opr
                  COMMAND ${CMAKE_BINARY_DIR}/bin/test_ObsOperator.x
                  ARGS    "testinput/timeoper.yaml"
                  DEPENDS test_ObsOperator.x )

ecbuild_add_test( TARGET  test_ufo_vertinterp_aircraft_opr
                  MPI     4
                  COMMAND ${CMAKE_BINARY_DIR}/bin/test_ObsOperator.x
                  ARGS    "testinput/aircraft.yaml"
                  ENVIRONMENT OOPS_TRAPFPE=1
                  DEPENDS test_ObsOperator.x )

ecbuild_add_test( TARGET  test_ufo_linopr_vertinterp_aircraft
                  COMMAND ${CMAKE_BINARY_DIR}/bin/test_ObsOperatorTLAD.x
                  ARGS    "testinput/aircraft.yaml"
                  ENVIRONMENT OOPS_TRAPFPE=1
                  DEPENDS test_ObsOperatorTLAD.x )

ecbuild_add_test( TARGET  test_ufo_linopr_vertinterp_satwind
                  MPI     4
                  COMMAND ${CMAKE_BINARY_DIR}/bin/test_ObsOperator.x
                  ARGS    "testinput/satwind.yaml"
                  ENVIRONMENT OOPS_TRAPFPE=1
                  DEPENDS test_ObsOperator.x )

ecbuild_add_test( TARGET  test_ufo_opr_timeoper
                  MPI     4
                  COMMAND ${CMAKE_BINARY_DIR}/bin/test_ObsOperator.x
                  ARGS    "testinput/timeoper.yaml"
                  ENVIRONMENT OOPS_TRAPFPE=1
                  DEPENDS test_ObsOperator.x )

ecbuild_add_test( TARGET  test_ufo_linopr_timeoper
                  MPI     4
                  COMMAND ${CMAKE_BINARY_DIR}/bin/test_ObsOperatorTLAD.x
                  ARGS    "testinput/timeoper.yaml"
                  ENVIRONMENT OOPS_TRAPFPE=1
                  DEPENDS test_ObsOperatorTLAD.x )

ecbuild_add_test( TARGET  test_ufo_opr_gnssroRef
                  COMMAND ${CMAKE_BINARY_DIR}/bin/test_ObsOperator.x
                  ARGS    "testinput/gnssroref.yaml"
                  ENVIRONMENT OOPS_TRAPFPE=1
                  DEPENDS test_ObsOperator.x )

ecbuild_add_test( TARGET  test_ufo_linopr_gnssroRef
                  COMMAND ${CMAKE_BINARY_DIR}/bin/test_ObsOperatorTLAD.x
                  ARGS    "testinput/gnssroref.yaml"
                  ENVIRONMENT OOPS_TRAPFPE=1
                  DEPENDS test_ObsOperatorTLAD.x )

ecbuild_add_test( TARGET  test_ufo_opr_gnssroBndNBAM
                  MPI     2
                  COMMAND ${CMAKE_BINARY_DIR}/bin/test_ObsOperator.x
                  ARGS    "testinput/gnssrobndnbam.yaml"
                  ENVIRONMENT OOPS_TRAPFPE=1
                  DEPENDS test_ObsOperator.x )


ecbuild_add_test( TARGET  test_ufo_super_refraction_gnssroBndNBAM
                  MPI     2
                  COMMAND ${CMAKE_BINARY_DIR}/bin/test_ObsOperator.x
                  ARGS    "testinput/gnssrobndnbam_super_refraction.yaml"
                  DEPENDS test_ObsOperator.x )

ecbuild_add_test( TARGET  test_ufo_linopr_gnssroBndNBAM
                  MPI     2
                  COMMAND ${CMAKE_BINARY_DIR}/bin/test_ObsOperatorTLAD.x
                  ARGS    "testinput/gnssrobndnbam.yaml"
                  ENVIRONMENT OOPS_TRAPFPE=1
                  DEPENDS test_ObsOperatorTLAD.x )

if( ${ROPP-UFO_FOUND} )
ecbuild_add_test( TARGET  test_ufo_opr_gnssroBndROPP1D
                  COMMAND ${CMAKE_BINARY_DIR}/bin/test_ObsOperator.x
                  ARGS    "testinput/gnssrobndropp1d.yaml"
                  ENVIRONMENT OOPS_TRAPFPE=1
                  DEPENDS test_ObsOperator.x )

ecbuild_add_test( TARGET  test_ufo_linopr_gnssroBndROPP1D
                  COMMAND ${CMAKE_BINARY_DIR}/bin/test_ObsOperatorTLAD.x
                  ARGS    "testinput/gnssrobndropp1d.yaml"
                  ENVIRONMENT OOPS_TRAPFPE=1
                  DEPENDS test_ObsOperatorTLAD.x )

ecbuild_add_test( TARGET  test_ufo_opr_gnssroBndROPP2D
                  COMMAND ${CMAKE_BINARY_DIR}/bin/test_ObsOperator.x
                  ARGS    "testinput/gnssrobndropp2d.yaml"
                  ENVIRONMENT OOPS_TRAPFPE=1
                  DEPENDS test_ObsOperator.x )

ecbuild_add_test( TARGET  test_ufo_linopr_gnssroBndROPP2D
                  COMMAND ${CMAKE_BINARY_DIR}/bin/test_ObsOperatorTLAD.x
                  ARGS    "testinput/gnssrobndropp2d.yaml"
                  ENVIRONMENT OOPS_TRAPFPE=1
                  DEPENDS test_ObsOperatorTLAD.x )
endif( ${ROPP-UFO_FOUND} )

#ecbuild_add_test( TARGET  test_ufo_opr_windprof
#                  COMMAND ${CMAKE_BINARY_DIR}/bin/test_ObsOperator.x
#                  ARGS    "testinput/windprof.yaml"
#                  ENVIRONMENT OOPS_TRAPFPE=1
#                  DEPENDS test_ObsOperator.x )

# Marine UFO tests
ecbuild_add_test( TARGET  test_ufo_opr_seaicefrac
                  COMMAND ${CMAKE_BINARY_DIR}/bin/test_ObsOperator.x
                  ARGS    "testinput/seaicefrac.yaml"
                  ENVIRONMENT OOPS_TRAPFPE=1
                  DEPENDS test_ObsOperator.x )

ecbuild_add_test( TARGET  test_ufo_linopr_seaicefrac
                  COMMAND ${CMAKE_BINARY_DIR}/bin/test_ObsOperatorTLAD.x
                  ARGS    "testinput/seaicefrac.yaml"
                  ENVIRONMENT OOPS_TRAPFPE=1
                  DEPENDS test_ObsOperatorTLAD.x )

ecbuild_add_test( TARGET  test_ufo_opr_seaicethick
                  COMMAND ${CMAKE_BINARY_DIR}/bin/test_ObsOperator.x
                  ARGS    "testinput/seaicethick.yaml"
                  ENVIRONMENT OOPS_TRAPFPE=1
                  DEPENDS test_ObsOperator.x )

ecbuild_add_test( TARGET  test_ufo_linopr_seaicethick
                  COMMAND ${CMAKE_BINARY_DIR}/bin/test_ObsOperatorTLAD.x
                  ARGS    "testinput/seaicethick.yaml"
                  ENVIRONMENT OOPS_TRAPFPE=1
                  DEPENDS test_ObsOperatorTLAD.x )

ecbuild_add_test( TARGET  test_ufo_opr_identity_sst
                  COMMAND ${CMAKE_BINARY_DIR}/bin/test_ObsOperator.x
                  ARGS    "testinput/sea_surface_temp.yaml"
                  ENVIRONMENT OOPS_TRAPFPE=1
                  DEPENDS test_ObsOperator.x )

ecbuild_add_test( TARGET  test_ufo_linopr_identity_sst
                  COMMAND ${CMAKE_BINARY_DIR}/bin/test_ObsOperatorTLAD.x
                  ARGS    "testinput/sea_surface_temp.yaml"
                  ENVIRONMENT OOPS_TRAPFPE=1
                  DEPENDS test_ObsOperatorTLAD.x )

ecbuild_add_test( TARGET  test_ufo_opr_adt
                  COMMAND ${CMAKE_BINARY_DIR}/bin/test_ObsOperator.x
                  ARGS    "testinput/adt.yaml"
                  ENVIRONMENT OOPS_TRAPFPE=1
                  DEPENDS test_ObsOperator.x )

ecbuild_add_test( TARGET  test_ufo_linopr_adt
                  COMMAND ${CMAKE_BINARY_DIR}/bin/test_ObsOperatorTLAD.x
                  ARGS    "testinput/adt.yaml"
                  ENVIRONMENT OOPS_TRAPFPE=1
                  DEPENDS test_ObsOperatorTLAD.x )

ecbuild_add_test( TARGET  test_ufo_opr_coolskin
                  COMMAND ${CMAKE_BINARY_DIR}/bin/test_ObsOperator.x
                  ARGS    "testinput/coolskin.yaml"
                  ENVIRONMENT OOPS_TRAPFPE=1
                  DEPENDS test_ObsOperator.x )

ecbuild_add_test( TARGET  test_ufo_linopr_coolskin
                  COMMAND ${CMAKE_BINARY_DIR}/bin/test_ObsOperatorTLAD.x
                  ARGS    "testinput/coolskin.yaml"
                  ENVIRONMENT OOPS_TRAPFPE=1
                  DEPENDS test_ObsOperatorTLAD.x )

if( ${GSW_FOUND} )
    ecbuild_add_test( TARGET  test_ufo_opr_insitutemperature
                      COMMAND ${CMAKE_BINARY_DIR}/bin/test_ObsOperator.x
                      ARGS    "testinput/tprof.yaml"
                      ENVIRONMENT OOPS_TRAPFPE=1
                      DEPENDS test_ObsOperator.x )

    ecbuild_add_test( TARGET  test_ufo_linopr_insitutemperature
                      COMMAND ${CMAKE_BINARY_DIR}/bin/test_ObsOperatorTLAD.x
                      ARGS    "testinput/tprof.yaml"
                      ENVIRONMENT OOPS_TRAPFPE=1
                      DEPENDS test_ObsOperatorTLAD.x )

    ecbuild_add_test( TARGET  test_ufo_opr_marinevertinterp
                      COMMAND ${CMAKE_BINARY_DIR}/bin/test_ObsOperator.x
                      ARGS    "testinput/genericprof.yaml"
                      ENVIRONMENT OOPS_TRAPFPE=1
                      DEPENDS test_ObsOperator.x )

    ecbuild_add_test( TARGET  test_ufo_linopr_marinevertinterp
                      COMMAND ${CMAKE_BINARY_DIR}/bin/test_ObsOperatorTLAD.x
                      ARGS    "testinput/genericprof.yaml"
                      ENVIRONMENT OOPS_TRAPFPE=1
                      DEPENDS test_ObsOperatorTLAD.x )

endif( ${GSW_FOUND} )

if( ${GEOS-AERO_FOUND} )

ecbuild_add_test( TARGET  test_ufo_geos_aero_opr
                  MPI     4
                  SOURCES mains/TestObsOperator.cc
                  ARGS    "testinput/geos_aod.yaml"
                  LIBS    ufo )

ecbuild_add_test( TARGET  test_ufo_geos_aero_tlad
                  SOURCES mains/TestObsOperatorTLAD.cc
                  ARGS    "testinput/geos_aod.yaml"
                  LIBS    ufo )

endif( ${GEOS-AERO_FOUND} )


ecbuild_add_test( TARGET  test_ufo_opr_radarreflectivity
                  COMMAND ${CMAKE_BINARY_DIR}/bin/test_ObsOperator.x
                  ARGS    "testinput/reflectivity.yaml"
                  ENVIRONMENT OOPS_TRAPFPE=1
                  DEPENDS test_ObsOperator.x )

ecbuild_add_test( TARGET  test_ufo_opr_radarradialvelocity
                  COMMAND ${CMAKE_BINARY_DIR}/bin/test_ObsOperator.x
                  ARGS    "testinput/radialvelocity.yaml"
                  ENVIRONMENT OOPS_TRAPFPE=1
                  DEPENDS test_ObsOperator.x )

# Test UFO ObsFilters (generic)

ecbuild_add_test( TARGET  test_ufo_qc_gen_processwhere
                  SOURCES mains/TestProcessWhere.cc
                  ARGS    "testinput/processwhere.yaml"
                  ENVIRONMENT OOPS_TRAPFPE=1
                  LIBS    ufo )

ecbuild_add_test( TARGET  test_ufo_qc_gen_backgroundcheck
                  COMMAND ${CMAKE_BINARY_DIR}/bin/test_ObsFilters.x
                  ARGS    "testinput/qc_backgroundcheck.yaml"
                  ENVIRONMENT OOPS_TRAPFPE=1
                  DEPENDS test_ObsFilters.x )

ecbuild_add_test( TARGET  test_ufo_qc_gen_boundscheck
                  COMMAND ${CMAKE_BINARY_DIR}/bin/test_ObsFilters.x
                  ARGS    "testinput/qc_boundscheck.yaml"
                  ENVIRONMENT OOPS_TRAPFPE=1
                  DEPENDS test_ObsFilters.x )

ecbuild_add_test( TARGET  test_ufo_qc_gen_differencecheck
                  COMMAND ${CMAKE_BINARY_DIR}/bin/test_ObsFilters.x
                  ARGS    "testinput/qc_differencecheck.yaml"
                  ENVIRONMENT OOPS_TRAPFPE=1
                  DEPENDS test_ObsFilters.x )

ecbuild_add_test( TARGET  test_ufo_qc_thinning
                  COMMAND ${CMAKE_BINARY_DIR}/bin/test_ObsFilters.x
                  ARGS    "testinput/qc_thinning.yaml"
                  ENVIRONMENT OOPS_TRAPFPE=1
                  DEPENDS test_ObsFilters.x )

ecbuild_add_test( TARGET  test_ufo_qc_gauss_thinning
                  COMMAND ${CMAKE_BINARY_DIR}/bin/test_ObsFilters.x
                  ARGS    "testinput/qc_gauss_thinning.yaml"
                  ENVIRONMENT OOPS_TRAPFPE=1
                  DEPENDS test_ObsFilters.x )

ecbuild_add_test( TARGET  test_ufo_qc_preqc
                  COMMAND ${CMAKE_BINARY_DIR}/bin/test_ObsFilters.x
                  ARGS    "testinput/qc_preqc.yaml"
                  ENVIRONMENT OOPS_TRAPFPE=1
                  DEPENDS test_ObsFilters.x )

# Test UFO ObsFilters (specific)

ecbuild_add_test( TARGET  test_ufo_gaussianthinning
                  SOURCES mains/TestGaussianThinning.cc
                  ARGS    "testinput/qc_gauss_thinning_unittests.yaml"
                  ENVIRONMENT OOPS_TRAPFPE=1
                  LIBS    ufo)

ecbuild_add_test( TARGET  test_ufo_recursivesplitter
                  SOURCES mains/TestRecursiveSplitter.cc
                  # This test doesn't need a configuration file, but oops::Run::Run() requires
                  # a path to a configuration file to be passed in the first command-line parameter.
                  ARGS    "testinput/qc_recursive_splitter.yaml"
                  ENVIRONMENT OOPS_TRAPFPE=1
                  LIBS    ufo)

# Test Functions

ecbuild_add_test( TARGET  test_ufo_function_velocity
                  SOURCES mains/TestObsFunction.cc
                  ARGS    "testinput/function_velocity.yaml"
                  ENVIRONMENT OOPS_TRAPFPE=1
                  LIBS    ufo)

ecbuild_add_test( TARGET  test_ufo_function_errflat
                  SOURCES mains/TestObsFunction.cc
                  ARGS    "testinput/function_errflat.yaml"
                  ENVIRONMENT OOPS_TRAPFPE=1
                  LIBS    ufo)

ecbuild_add_test( TARGET  test_ufo_function_errftopo
                  SOURCES mains/TestObsFunction.cc
                  ARGS    "testinput/function_errftopo.yaml"
                  ENVIRONMENT OOPS_TRAPFPE=1
                  LIBS    ufo)

ecbuild_add_test( TARGET  test_ufo_function_errftransmittop
                  SOURCES mains/TestObsFunction.cc
                  ARGS    "testinput/function_errftransmittop.yaml"
                  ENVIRONMENT OOPS_TRAPFPE=1
                  LIBS    ufo)

ecbuild_add_test( TARGET  test_ufo_function_errfwavenum
                  SOURCES mains/TestObsFunction.cc
                  ARGS    "testinput/function_errfwavenum.yaml"
                  ENVIRONMENT OOPS_TRAPFPE=1
                  LIBS    ufo)

# Test Diagnostics

if ( ${CRTM_FOUND} )
    ecbuild_add_test( TARGET  test_ufo_obsdiag_crtm_jacobian
                      SOURCES mains/TestObsDiagnostics.cc
                      ARGS    "testinput/obsdiag_crtm_jacobian.yaml"
                      ENVIRONMENT OOPS_TRAPFPE=1
                      LIBS    ufo)

    ecbuild_add_test( TARGET  test_ufo_obsdiag_crtm_amsua_optics
                      SOURCES mains/TestObsDiagnostics.cc
                      ARGS    "testinput/obsdiag_crtm_amsua_optics.yaml"
                      ENVIRONMENT OOPS_TRAPFPE=1
                      LIBS    ufo)

    ecbuild_add_test( TARGET  test_ufo_obsdiag_crtm_amsua_jacobian
                      SOURCES mains/TestObsDiagnostics.cc
                      ARGS    "testinput/obsdiag_crtm_amsua_jacobian.yaml"
                      ENVIRONMENT OOPS_TRAPFPE=1
                      LIBS    ufo)
endif ( ${CRTM_FOUND} )

# Test Parameters
ecbuild_add_test( TARGET  test_ufo_parameters
                  SOURCES mains/TestParameters.cc
                  ARGS    "testinput/parameters.yaml"
                  ENVIRONMENT OOPS_TRAPFPE=1
                  LIBS    ufo)

# Test QC for specific instruments

if ( ${CRTM_FOUND} )
    ecbuild_add_test( TARGET  test_ufo_qc_cris
                      COMMAND ${CMAKE_BINARY_DIR}/bin/test_ObsFilters.x
                      ARGS    "testinput/cris_qc.yaml"
                      ENVIRONMENT OOPS_TRAPFPE=1
                      DEPENDS test_ObsFilters.x )

    ecbuild_add_test( TARGET  test_ufo_qc_function_scattering
                      COMMAND ${CMAKE_BINARY_DIR}/bin/test_ObsFilters.x
                      ARGS    "testinput/amsua_qc.yaml"
                      ENVIRONMENT OOPS_TRAPFPE=1
                      DEPENDS test_ObsFilters.x )

    ecbuild_add_test( TARGET  test_ufo_qc_amsua
                      COMMAND ${CMAKE_BINARY_DIR}/bin/test_ObsFilters.x
                      ARGS    "testinput/amsua_qc.yaml"
                      ENVIRONMENT OOPS_TRAPFPE=1
                      DEPENDS test_ObsFilters.x )

    ecbuild_add_test( TARGET  test_ufo_qc_iasi
                      COMMAND ${CMAKE_BINARY_DIR}/bin/test_ObsFilters.x
                      ARGS    "testinput/iasi_qc.yaml"
                      ENVIRONMENT OOPS_TRAPFPE=1
                      DEPENDS test_ObsFilters.x )

    ecbuild_add_test( TARGET  test_ufo_qc_iasi_filters
                      COMMAND ${CMAKE_BINARY_DIR}/bin/test_ObsFilters.x
                      ARGS    "testinput/iasi_qc_filters.yaml"
                      ENVIRONMENT OOPS_TRAPFPE=1
                      DEPENDS test_ObsFilters.x )

    ecbuild_add_test( TARGET  test_ufo_qc_amsua_allsky_gsi
                      COMMAND ${CMAKE_BINARY_DIR}/bin/test_ObsFilters.x
                      ARGS    "testinput/amsua_allsky_gsi_qc.yaml"
                      ENVIRONMENT OOPS_TRAPFPE=1
                      DEPENDS test_ObsFilters.x )
endif ( ${CRTM_FOUND} )

if( ${ROPP-UFO_FOUND} )
ecbuild_add_test( TARGET  test_ufo_qc_gnssroBndROPP1D
                  COMMAND ${CMAKE_BINARY_DIR}/bin/test_ObsFilters.x
                  ARGS    "testinput/gnssrobndropp1d.yaml"
                  ENVIRONMENT OOPS_TRAPFPE=1
                  DEPENDS test_ObsFilters.x )
endif( ${ROPP-UFO_FOUND} )

ecbuild_add_test( TARGET  test_ufo_opr_sfc_p
                  COMMAND ${CMAKE_BINARY_DIR}/bin/test_ObsOperator.x
                  ARGS    "testinput/sfcpcorrected.yaml"
                  ENVIRONMENT OOPS_TRAPFPE=1
                  DEPENDS test_ObsOperator.x )

ecbuild_add_test( TARGET  test_ufo_qc_amsua_seaice
                  COMMAND ${CMAKE_BINARY_DIR}/bin/test_ObsFilters.x
                  ARGS    "testinput/amsua_seaice_qc.yaml"
                  ENVIRONMENT OOPS_TRAPFPE=1
                  DEPENDS test_ObsFilters.x )

ecbuild_add_test( TARGET  test_ufo_qc_gnssroBndNBAM_obs_error
                  COMMAND ${CMAKE_BINARY_DIR}/bin/test_ObsFilters.x
                  ARGS    "testinput/gnssrobndnbam_obs_error.yaml"
                  ENVIRONMENT OOPS_TRAPFPE=1
                  DEPENDS test_ObsFilters.x )

ecbuild_add_test( TARGET  test_ufo_qc_gnssro_domain_check
                  COMMAND ${CMAKE_BINARY_DIR}/bin/test_ObsFilters.x
                  ARGS    "testinput/gnssro_domain_check.yaml"
                  ENVIRONMENT OOPS_TRAPFPE=1
                  DEPENDS test_ObsFilters.x )

ecbuild_add_test( TARGET  test_ufo_qc_gnssro_backgroundcheck
                  COMMAND ${CMAKE_BINARY_DIR}/bin/test_ObsFilters.x
                  ENVIRONMENT OOPS_TRAPFPE=1
                  ARGS    "testinput/gnssrobndnbam_backgroundcheck_qc.yaml"
                  DEPENDS test_ObsFilters.x )

# Test bias correction classes

ecbuild_add_test( TARGET  test_ufo_bias_amsua
                  SOURCES mains/TestObsBias.cc
                  ARGS    "testinput/amsua_crtm_bc.yaml"
                  ENVIRONMENT OOPS_TRAPFPE=1
                  LIBS    ufo )

ecbuild_add_test( TARGET  test_ufo_bias_increment_amsua
                  SOURCES mains/TestObsBiasIncrement.cc
                  ARGS    "testinput/amsua_crtm_bc.yaml"
                  ENVIRONMENT OOPS_TRAPFPE=1
                  LIBS    ufo )

ecbuild_add_test( TARGET  test_ufo_bias_covariance_amsua
                  SOURCES mains/TestObsBiasCovariance.cc
                  ARGS    "testinput/amsua_crtm_bc.yaml"
                  ENVIRONMENT OOPS_TRAPFPE=1
                  LIBS    ufo )

#####################################################################
# Files for CRTM tests
#####################################################################

list( APPEND crtm_test_input
AerosolCoeff/Little_Endian/AerosolCoeff.bin
CloudCoeff/Little_Endian/CloudCoeff.bin
EmisCoeff/MW_Water/Little_Endian/FASTEM6.MWwater.EmisCoeff.bin
EmisCoeff/IR_Ice/SEcategory/Little_Endian/NPOESS.IRice.EmisCoeff.bin
EmisCoeff/IR_Land/SEcategory/Little_Endian/NPOESS.IRland.EmisCoeff.bin
EmisCoeff/IR_Snow/SEcategory/Little_Endian/NPOESS.IRsnow.EmisCoeff.bin
EmisCoeff/VIS_Ice/SEcategory/Little_Endian/NPOESS.VISice.EmisCoeff.bin
EmisCoeff/VIS_Land/SEcategory/Little_Endian/NPOESS.VISland.EmisCoeff.bin
EmisCoeff/VIS_Snow/SEcategory/Little_Endian/NPOESS.VISsnow.EmisCoeff.bin
EmisCoeff/VIS_Water/SEcategory/Little_Endian/NPOESS.VISwater.EmisCoeff.bin
EmisCoeff/IR_Water/Little_Endian/Nalli.IRwater.EmisCoeff.bin
EmisCoeff/IR_Land/SEcategory/Little_Endian/USGS.IRland.EmisCoeff.bin
EmisCoeff/VIS_Land/SEcategory/Little_Endian/USGS.VISland.EmisCoeff.bin
SpcCoeff/Little_Endian/hirs4_metop-a.SpcCoeff.bin
TauCoeff/ODPS/Little_Endian/hirs4_metop-a.TauCoeff.bin
SpcCoeff/Little_Endian/amsua_n19.SpcCoeff.bin
TauCoeff/ODPS/Little_Endian/amsua_n19.TauCoeff.bin
SpcCoeff/Little_Endian/atms_npp.SpcCoeff.bin
TauCoeff/ODPS/Little_Endian/atms_npp.TauCoeff.bin
SpcCoeff/Little_Endian/gmi_gpm.SpcCoeff.bin
TauCoeff/ODPS/Little_Endian/gmi_gpm.TauCoeff.bin
SpcCoeff/Little_Endian/seviri_m08.SpcCoeff.bin
TauCoeff/ODAS/Little_Endian/seviri_m08.TauCoeff.bin
SpcCoeff/Little_Endian/cris-fsr_npp.SpcCoeff.bin
TauCoeff/ODPS/Little_Endian/cris-fsr_npp.TauCoeff.bin
SpcCoeff/Little_Endian/iasi_metop-a.SpcCoeff.bin
TauCoeff/ODPS/Little_Endian/iasi_metop-a.TauCoeff.bin
SpcCoeff/Little_Endian/mhs_n19.SpcCoeff.bin
TauCoeff/ODPS/Little_Endian/mhs_n19.TauCoeff.bin
SpcCoeff/Little_Endian/sndrD1_g15.SpcCoeff.bin
TauCoeff/ODPS/Little_Endian/sndrD1_g15.TauCoeff.bin
SpcCoeff/Little_Endian/sndrD2_g15.SpcCoeff.bin
TauCoeff/ODPS/Little_Endian/sndrD2_g15.TauCoeff.bin
SpcCoeff/Little_Endian/sndrD3_g15.SpcCoeff.bin
TauCoeff/ODPS/Little_Endian/sndrD3_g15.TauCoeff.bin
SpcCoeff/Little_Endian/sndrD4_g15.SpcCoeff.bin
TauCoeff/ODPS/Little_Endian/sndrD4_g15.TauCoeff.bin
SpcCoeff/Little_Endian/airs_aqua.SpcCoeff.bin
TauCoeff/ODPS/Little_Endian/airs_aqua.TauCoeff.bin
SpcCoeff/Little_Endian/v.viirs-m_npp.SpcCoeff.bin
TauCoeff/ODAS/Little_Endian/v.viirs-m_npp.TauCoeff.bin
SpcCoeff/Little_Endian/abi_g16.SpcCoeff.bin
TauCoeff/ODPS/Little_Endian/abi_g16.TauCoeff.bin
SpcCoeff/Little_Endian/ahi_himawari8.SpcCoeff.bin
TauCoeff/ODPS/Little_Endian/ahi_himawari8.TauCoeff.bin
)

# Symlink all CRTM files
CREATE_SYMLINK_FILENAME( ${crtm_SOURCE_DIR}/fix
                         ${CMAKE_CURRENT_BINARY_DIR}/Data
                         ${crtm_test_input} )

#####################################################################
# Files for RTTOV tests
#####################################################################
if( ${RTTOV_FOUND} )
list( APPEND rttov_test_input
rttov7pred54L/rtcoef_noaa_19_amsua.dat
)

# Symlink all CRTM files
CREATE_SYMLINK_FILENAME( ${rttov_SOURCE_DIR}/rtcoef_rttov12
                         ${CMAKE_CURRENT_BINARY_DIR}/Data
                         ${rttov_test_input} )
endif( ${RTTOV_FOUND} )

######
#Files for geos-aero tests
######

if( ${GEOS-AERO_FOUND} )
list( APPEND geos-aero_test_data
Data/optics_BC.v1_3_.nc
Data/optics_BRC.v1_5_.nc
Data/optics_DU.v15_3_.nc
Data/optics_NI.v2_5_.nc
Data/optics_OC.v1_3_.nc
Data/optics_SS.v3_3_.nc
Data/optics_SU.v1_3_.nc
) 

CREATE_SYMLINK_FILENAME( ${geos-aero_SOURCE_DIR}/test/
                         ${CMAKE_CURRENT_BINARY_DIR}/Data 
                         ${geos-aero_test_data} )

list( APPEND geos-aero_test_input
testinput/geosaod.rc
testinput/Chem_MieRegistry.rc) 

CREATE_SYMLINK_FILENAME( ${geos-aero_SOURCE_DIR}/test/
                         ${CMAKE_CURRENT_BINARY_DIR}
                         ${geos-aero_test_input} )

endif( ${GEOS-AERO_FOUND} )<|MERGE_RESOLUTION|>--- conflicted
+++ resolved
@@ -169,66 +169,7 @@
 file(MAKE_DIRECTORY ${CMAKE_CURRENT_BINARY_DIR}/Data)
 CREATE_SYMLINK_FILENAME( ${CMAKE_CURRENT_SOURCE_DIR}/testinput ${CMAKE_CURRENT_BINARY_DIR}/Data ${ufo_test_data} )
 
-<<<<<<< HEAD
-# IODA observation files 
-list( APPEND ufo_ioda_test_data
-      testinput_tier_1.tar.gz
-     )
-
-# Set URL for IODA test files
-set(ECBUILD_DOWNLOAD_BASE_URL https://jedi-test-files.s3.amazonaws.com/ioda)
-
-# If local path to testfiles is defined don't download
-if (DEFINED ENV{LOCAL_PATH_TESTFILES})
-	set(LOCAL_PATH_TESTFILES "$ENV{LOCAL_PATH_TESTFILES}")
-endif()
-
-if( NOT DEFINED LOCAL_PATH_TESTFILES )
-  set(TESTFILE_DIR ${CMAKE_BINARY_DIR}/test_data/ioda CACHE PATH "data dir for test data")
-  file(MAKE_DIRECTORY ${TESTFILE_DIR})
-else()
-  set(TESTFILE_DIR ${LOCAL_PATH_TESTFILES})
-endif()
-
-
-# Get the current git branch
-execute_process(
-    COMMAND git rev-parse --abbrev-ref HEAD
-    WORKING_DIRECTORY ${CMAKE_CURRENT_SOURCE_DIR}
-    OUTPUT_VARIABLE GIT_BRANCH
-    OUTPUT_STRIP_TRAILING_WHITESPACE
-)
-
-# Check whether the URL exists or not 
-ecbuild_check_multiurl(NAMES   ${ufo_ioda_test_data}
-                       DIRNAME ${GIT_BRANCH}
-                       RESULT  SPECIFIC_TEST_FILES)
-
-# Set distant directory
-if(${SPECIFIC_TEST_FILES} MATCHES 0)
-    # Download and extract new test files (distant directory = git branch)
-    set(DIRNAME ${GIT_BRANCH})
-    message(STATUS "GIT_BRANCH found")
-else()
-    # Download and extract develop test files (distant directory = develop)
-    set(DIRNAME "develop")
-    message(STATUS "GIT_BRANCH not found, download develop")
-
-endif()
-message(STATUS "Test data downloaded from: " ${ECBUILD_DOWNLOAD_BASE_URL}/${DIRNAME})
-
-# Run test to download data
-ecbuild_get_test_multidata ( TARGET get_ioda_test_data_ufo
-                             NAMES ${ufo_ioda_test_data}
-			     DIRNAME ${DIRNAME}
-                             DIRLOCAL ${TESTFILE_DIR}
-			     EXTRACT
-                            )
-execute_process( COMMAND ${CMAKE_COMMAND} -E create_symlink
-                 ${TESTFILE_DIR}
-                 ${CMAKE_CURRENT_BINARY_DIR}/Data/ioda
-		)
-=======
+
 # Add ioda obs test data
 list (APPEND ioda_obs_test_data
   atmosphere/abi_g16_obs_2019042306_m.nc4
@@ -284,7 +225,6 @@
 CREATE_SYMLINK_FILENAME( ${ioda_SOURCE_DIR}/test/testinput
                          ${CMAKE_CURRENT_BINARY_DIR}/Data
                          ${ioda_obs_test_data} )
->>>>>>> 81784c62
 
 #####################################################################
 
