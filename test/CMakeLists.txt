--- conflicted
+++ resolved
@@ -9,13 +9,7 @@
   testinput/ufocrtm.json
   testinput/amsua.json
   testinput/radiosonde.json
-<<<<<<< HEAD
-  testinput/tprof.json
-  testinput/seaice.json
-  testinput/sea_surface_temp.json  
-=======
   testinput/aircraft.json
->>>>>>> 8194e5b5
   testinput/aod.json
 )
 
@@ -51,27 +45,12 @@
 endforeach(FILENAME)
 
 # Add marine test data
-<<<<<<< HEAD
-list( APPEND ufo_marine_test_data
-  marineobs/t0n156e_dy.nc
-  marineobs/t0n156e_dy_geovals.nc  
-  marineobs/Jason-3-2018-04-15.nc
-  marineobs/seaice_obs-2018-04-15.nc
-  marineobs/cryosat2-2018-04-15.nc
-  marineobs/sst_obs-2018-04-15.nc
-)
-foreach(FILENAME ${ufo_marine_test_data})
-    get_filename_component(filename ${FILENAME} NAME )
-    execute_process( COMMAND ${CMAKE_COMMAND} -E create_symlink
-           ${CMAKE_CURRENT_SOURCE_DIR}/testinput/${FILENAME}
-           ${CMAKE_CURRENT_BINARY_DIR}/Data/${filename} )
-endforeach(FILENAME)
-=======
 if( ${GSW_FOUND} )
 
     list( APPEND ufo_marine_test_input
       testinput/tprof.json
       testinput/seaice.json
+      testinput/sea_surface_temp.json
     )
 
     foreach(FILENAME ${ufo_marine_test_input})
@@ -91,6 +70,7 @@
       marineobs/Jason-3-2018-04-15.nc
       marineobs/seaice_obs-2018-04-15.nc
       marineobs/cryosat2-2018-04-15.nc
+      marineobs/sst_obs-2018-04-15.nc
     )
 
     foreach(FILENAME ${ufo_marine_test_data})
@@ -102,7 +82,6 @@
 
 endif( ${GSW_FOUND} )
 
->>>>>>> 8194e5b5
 #####################################################################
 
 ecbuild_add_test( TARGET  test_ufo_geovals
@@ -124,10 +103,22 @@
                   ARGS    "testinput/radiosonde.json"
                   LIBS    ufo )
 
+ecbuild_add_test( TARGET  test_ufo_obsop_rsonde_tlad
+                  BOOST
+                  SOURCES mains/TestObsOperatorTLAD.cc
+                  ARGS    "testinput/radiosonde.json"
+                  LIBS    ufo )
+
 ecbuild_add_test( TARGET  test_ufo_aircraft
                   BOOST
                   MPI     6
                   SOURCES mains/TestObsOperator.cc
+                  ARGS    "testinput/aircraft.json"
+                  LIBS    ufo )
+
+ecbuild_add_test( TARGET  test_ufo_obsop_aircraft_tlad
+                  BOOST
+                  SOURCES mains/TestObsOperatorTLAD.cc
                   ARGS    "testinput/aircraft.json"
                   LIBS    ufo )
 
@@ -158,39 +149,24 @@
                       ARGS    "testinput/seaice.json"
                       LIBS    ufo )
 
+    ecbuild_add_test( TARGET  test_ufo_sst
+                      BOOST
+                      SOURCES mains/TestObsOperator.cc
+                      ARGS    "testinput/sea_surface_temp.json"
+                      LIBS    ufo )
+
+    ecbuild_add_test( TARGET  test_ufo_obsop_sst_tlad
+                      BOOST
+                      SOURCES mains/TestObsOperatorTLAD.cc
+                      ARGS    "testinput/sea_surface_temp.json"
+                      LIBS    ufo )
+
 endif( ${GSW_FOUND} )
 
-ecbuild_add_test( TARGET  test_ufo_sst
-                  BOOST
-                  SOURCES mains/TestObsOperator.cc
-                  ARGS    "testinput/sea_surface_temp.json"
-                  LIBS    ufo )
-
 ecbuild_add_test( TARGET  test_ufo_aod
                   BOOST
                   SOURCES mains/TestObsOperator.cc
                   ARGS    "testinput/aod.json"
-                  LIBS    ufo )
-ecbuild_add_test( TARGET  test_ufo_obsop_rsonde_tlad
-                  BOOST
-                  SOURCES mains/TestObsOperatorTLAD.cc
-                  ARGS    "testinput/radiosonde.json"
-                  LIBS    ufo )
-
-<<<<<<< HEAD
-ecbuild_add_test( TARGET  test_ufo_obsop_sst_tlad
-                  BOOST
-                  SOURCES mains/TestObsOperatorTLAD.cc
-                  ARGS    "testinput/sea_surface_temp.json"
-                  LIBS    ufo )
-
-ecbuild_add_test( TARGET  test_ufo_obsop_rsonde_tlad
-=======
-ecbuild_add_test( TARGET  test_ufo_obsop_aircraft_tlad
->>>>>>> 8194e5b5
-                  BOOST
-                  SOURCES mains/TestObsOperatorTLAD.cc
-                  ARGS    "testinput/aircraft.json"
                   LIBS    ufo )
 
 #ecbuild_add_test( TARGET  test_ufo_obscheck
