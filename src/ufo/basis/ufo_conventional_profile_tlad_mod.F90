! (C) Copyright 2017-2018 UCAR
!
! This software is licensed under the terms of the Apache Licence Version 2.0
! which can be obtained at http://www.apache.org/licenses/LICENSE-2.0.

module ufo_conventional_profile_tlad_mod

  use iso_c_binding
  use kinds
  use ufo_vars_mod
  use ufo_geovals_mod
  use ufo_geovals_mod_c,   only: ufo_geovals_registry
  use vert_interp_mod
  use ufo_basis_tlad_mod, only: ufo_basis_tlad
  use obsspace_mod
  use ufo_conventional_profile_mod, only: find_position

  integer, parameter :: max_string=800

  type, extends(ufo_basis_tlad) :: ufo_conventional_profile_tlad
   private
     integer :: nval, nlocs
     real(kind_real), allocatable :: wf(:)
     integer, allocatable :: wi(:)
     integer, public :: nvars
     character(len=max_string), public, allocatable :: varin(:)
  contains
    procedure :: delete => conventional_profile_tlad_delete_
    procedure :: settraj => conventional_profile_tlad_settraj_
    procedure :: simobs_tl => conventional_profile_simobs_tl_
    procedure :: simobs_ad => conventional_profile_simobs_ad_
    final :: destructor
  end type ufo_conventional_profile_tlad
contains

! ------------------------------------------------------------------------------

    subroutine conventional_profile_tlad_settraj_(self, geovals, obss)
      implicit none
      class(ufo_conventional_profile_tlad), intent(inout) :: self
      type(ufo_geovals),         intent(in)    :: geovals
      type(c_ptr), value,        intent(in)    :: obss

      character(len=*), parameter :: myname_="ufo_conventional_profile_tlad_settraj"
      character(max_string) :: err_msg

      real(kind_real), allocatable :: pressure(:)
      type(ufo_geoval), pointer :: prsl
      integer :: iobs

      ! Get pressure from geovals
      call ufo_geovals_get_var(geovals, var_prsl, prsl)

      !Make sure nothing already allocated
      call self%delete()

      !Keep copy of dimensions
      self%nval = prsl%nval
      self%nlocs = obsspace_get_nlocs(obss)

      if(.not. allocated(self%wi)) allocate(self%wi(self%nlocs))
      if(.not. allocated(self%wf)) allocate(self%wf(self%nlocs))

      ! observation of pressure (for vertical interpolation)
      allocate(pressure(self%nlocs))
      call obsspace_get_db(obss, "MetaData", "air_pressure", pressure)

      ! compute interpolation weights
      do iobs = 1, self%nlocs
        call vert_interp_weights(self%nval,log(DBLE(pressure(iobs))/10.),prsl%vals(:,iobs),self%wi(iobs),self%wf(iobs))
      enddo

      self%ltraj = .true.
      ! cleanup
      deallocate(pressure)
    end subroutine conventional_profile_tlad_settraj_

! ------------------------------------------------------------------------------

    subroutine conventional_profile_simobs_tl_(self, geovals, hofx, obss)
      implicit none
      class(ufo_conventional_profile_tlad), intent(in)     :: self
      type(ufo_geovals),         intent(in) :: geovals
      real(c_double),         intent(inout) :: hofx(:)
      type(c_ptr), value,        intent(in) :: obss
      
      character(len=*), parameter :: myname_="ufo_conventional_profile_simobs_tl"
      character(max_string) :: err_msg

<<<<<<< HEAD
      integer :: iobs
      type(ufo_geoval), pointer :: tv_d
=======
      integer :: iobs, ierr, ivar, geo_ivar, nlocs, nvars

      type ufo_geoval_ptr
         type(ufo_geoval), pointer :: ptr
      end type ufo_geoval_ptr
      type(ufo_geoval_ptr), dimension(:), allocatable :: vals

      character(len=MAXVARLEN), allocatable :: geovnames(:)

>>>>>>> 6a792fbc

      ! check if trajectory was set
      if (.not. self%ltraj) then
        write(err_msg,*) myname_, ' trajectory wasnt set!'
        call abor1_ftn(err_msg)
      endif

<<<<<<< HEAD
      ! get tv from geovals
      call ufo_geovals_get_var(geovals, var_tv, tv_d)
=======
      ! check if nobs is consistent in geovals & hofx
!      if (geovals%nobs /= hofx%nobs) then
!        write(err_msg,*) myname_, ' error: nobs inconsistent!'
!        call abor1_ftn(err_msg)
!      endif

      ! **********************************************************
      !                           STEP 1
      ! **********************************************************

      ! Retrieving the required variables names for this ObsOperator
      geovnames = ufo_vars_vnames(geovals%variables)
      nvars = size(geovnames)
    
      ! Checking if all required model variables are in geovals and get its pointer.
      allocate(vals(nvars))
      do ivar = 1, nvars
         call ufo_geovals_get_var(geovals, geovnames(ivar), vals(ivar)%ptr, status=ierr)
         if (ierr/=0) then
            write(err_msg,*) myname_, " : ", trim(geovnames(ivar)), ' doesnt exist'
            call abor1_ftn(err_msg)
         endif
      enddo
      
      ! **********************************************************
      !                           STEP 2
      ! **********************************************************

      nlocs = obsspace_get_nlocs(obss)

      do ivar = 1, self%nvars
       ! Determine the location of this variable in geovals
        if (trim(self%varin(ivar)) == "air_temperature") then ! not match, to be solved
          geo_ivar = find_position("virtual_temperature", size(geovnames), geovnames)
        else
          geo_ivar = find_position(self%varin(ivar), size(geovnames), geovnames)
        endif
        if (geo_ivar == -999 ) then
          write(err_msg,*) myname_, " : ", trim(self%varin(ivar)), ' is not in geovals'
          call abor1_ftn(err_msg)
        endif
>>>>>>> 6a792fbc

        ! tangent linear obs operator (linear)
        do iobs = 1, nlocs
          call vert_interp_apply_tl(vals(geo_ivar)%ptr%nval, vals(geo_ivar)%ptr%vals(:,iobs), hofx(ivar+(iobs-1)*self%nvars), self%wi(iobs), self%wf(iobs))
        enddo
      enddo

      ! cleanup
      if (allocated(geovnames)) deallocate(geovnames)
      if (allocated(vals)) deallocate(vals)


    end subroutine conventional_profile_simobs_tl_

! ------------------------------------------------------------------------------

    subroutine conventional_profile_simobs_ad_(self, geovals, hofx, obss)
      implicit none
      class(ufo_conventional_profile_tlad), intent(in)     :: self
      type(ufo_geovals),         intent(inout)  :: geovals
      real(c_double),            intent(in)     :: hofx(:)
      type(c_ptr), value,        intent(in)     :: obss
      
      character(len=*), parameter :: myname_="ufo_conventional_profile_simobs_ad"
      character(max_string) :: err_msg

<<<<<<< HEAD
      integer :: iobs
      type(ufo_geoval), pointer :: tv_d
=======
      integer :: iobs, ierr, ivar, geo_ivar, nlocs, nvars

      type ufo_geoval_ptr
         type(ufo_geoval), pointer :: ptr
      end type ufo_geoval_ptr
      type(ufo_geoval_ptr), dimension(:), allocatable :: vals

      character(len=MAXVARLEN), allocatable :: geovnames(:)
>>>>>>> 6a792fbc

      real(c_double) :: missing_value

      ! check if trajectory was set
      if (.not. self%ltraj) then
        write(err_msg,*) myname_, ' trajectory wasnt set!'
        call abor1_ftn(err_msg)
      endif

<<<<<<< HEAD
      ! get tv from geovals
      call ufo_geovals_get_var(geovals, var_tv, tv_d)
=======
      ! check if nobs is consistent in geovals & hofx
!      if (geovals%nobs /= hofx%nobs) then
!        write(err_msg,*) myname_, ' error: nobs inconsistent!'
!        call abor1_ftn(err_msg)
!      endif

      ! **********************************************************
      !                           STEP 1
      ! **********************************************************

      ! Retrieving the required variables names for this ObsOperator
      geovnames = ufo_vars_vnames(geovals%variables)
      nvars = size(geovnames)
    
      ! Checking if all required model variables are in geovals and get its pointer.
      allocate(vals(nvars))
      do ivar = 1, nvars
         call ufo_geovals_get_var(geovals, geovnames(ivar), vals(ivar)%ptr, status=ierr)
         if (ierr/=0) then
            write(err_msg,*) myname_, " : ", trim(geovnames(ivar)), ' doesnt exist'
            call abor1_ftn(err_msg)
         endif
      enddo
>>>>>>> 6a792fbc

      ! **********************************************************
      !                           STEP 2
      ! **********************************************************

      nlocs = obsspace_get_nlocs(obss)

      do ivar = 1, self%nvars
       ! Determine the location of this variable in geovals
        if (trim(self%varin(ivar)) == "air_temperature") then ! not match, to be solved
          geo_ivar = find_position("virtual_temperature", size(geovnames), geovnames)
        else
          geo_ivar = find_position(self%varin(ivar), size(geovnames), geovnames)
        endif
        if (geo_ivar == -999 ) then
          write(err_msg,*) myname_, " : ", trim(self%varin(ivar)), ' is not in geovals'
          call abor1_ftn(err_msg)
        endif
      
        ! allocate if not yet allocated
        if (.not. allocated(vals(geo_ivar)%ptr%vals)) then
           vals(geo_ivar)%ptr%nobs = self%nlocs
           vals(geo_ivar)%ptr%nval = self%nval
           allocate(vals(geo_ivar)%ptr%vals(vals(geo_ivar)%ptr%nval, vals(geo_ivar)%ptr%nobs))
           vals(geo_ivar)%ptr%vals = 0.0_kind_real
        endif
        if (.not. geovals%linit ) geovals%linit=.true.

        do iobs = 1, nlocs
          call vert_interp_apply_ad(vals(geo_ivar)%ptr%nval, vals(geo_ivar)%ptr%vals(:,iobs), hofx(ivar+(iobs-1)*self%nvars), self%wi(iobs), self%wf(iobs))
        enddo
      enddo

      ! cleanup
      if (allocated(geovnames)) deallocate(geovnames)
      if (allocated(vals)) deallocate(vals)

    end subroutine conventional_profile_simobs_ad_

! ------------------------------------------------------------------------------

    subroutine conventional_profile_tlad_delete_(self)
      implicit none
      class(ufo_conventional_profile_tlad), intent(inout) :: self

      character(len=*), parameter :: myname_="ufo_conventional_profile_tlad_delete"

      self%nval = 0
      if (allocated(self%wi)) deallocate(self%wi)
      if (allocated(self%wf)) deallocate(self%wf)
      self%ltraj = .false.

    end subroutine conventional_profile_tlad_delete_


! ------------------------------------------------------------------------------

    subroutine  destructor(self)
      type(ufo_conventional_profile_tlad), intent(inout)  :: self
      self%nval = 0
      self%ltraj = .false.
      if (allocated(self%varin)) deallocate(self%varin)
      if (allocated(self%wi)) deallocate(self%wi)
      if (allocated(self%wf)) deallocate(self%wf)
    end subroutine destructor

! ------------------------------------------------------------------------------

end module ufo_conventional_profile_tlad_mod<|MERGE_RESOLUTION|>--- conflicted
+++ resolved
@@ -87,10 +87,6 @@
       character(len=*), parameter :: myname_="ufo_conventional_profile_simobs_tl"
       character(max_string) :: err_msg
 
-<<<<<<< HEAD
-      integer :: iobs
-      type(ufo_geoval), pointer :: tv_d
-=======
       integer :: iobs, ierr, ivar, geo_ivar, nlocs, nvars
 
       type ufo_geoval_ptr
@@ -99,24 +95,12 @@
       type(ufo_geoval_ptr), dimension(:), allocatable :: vals
 
       character(len=MAXVARLEN), allocatable :: geovnames(:)
-
->>>>>>> 6a792fbc
 
       ! check if trajectory was set
       if (.not. self%ltraj) then
         write(err_msg,*) myname_, ' trajectory wasnt set!'
         call abor1_ftn(err_msg)
       endif
-
-<<<<<<< HEAD
-      ! get tv from geovals
-      call ufo_geovals_get_var(geovals, var_tv, tv_d)
-=======
-      ! check if nobs is consistent in geovals & hofx
-!      if (geovals%nobs /= hofx%nobs) then
-!        write(err_msg,*) myname_, ' error: nobs inconsistent!'
-!        call abor1_ftn(err_msg)
-!      endif
 
       ! **********************************************************
       !                           STEP 1
@@ -129,11 +113,7 @@
       ! Checking if all required model variables are in geovals and get its pointer.
       allocate(vals(nvars))
       do ivar = 1, nvars
-         call ufo_geovals_get_var(geovals, geovnames(ivar), vals(ivar)%ptr, status=ierr)
-         if (ierr/=0) then
-            write(err_msg,*) myname_, " : ", trim(geovnames(ivar)), ' doesnt exist'
-            call abor1_ftn(err_msg)
-         endif
+         call ufo_geovals_get_var(geovals, geovnames(ivar), vals(ivar)%ptr)
       enddo
       
       ! **********************************************************
@@ -153,7 +133,6 @@
           write(err_msg,*) myname_, " : ", trim(self%varin(ivar)), ' is not in geovals'
           call abor1_ftn(err_msg)
         endif
->>>>>>> 6a792fbc
 
         ! tangent linear obs operator (linear)
         do iobs = 1, nlocs
@@ -180,10 +159,6 @@
       character(len=*), parameter :: myname_="ufo_conventional_profile_simobs_ad"
       character(max_string) :: err_msg
 
-<<<<<<< HEAD
-      integer :: iobs
-      type(ufo_geoval), pointer :: tv_d
-=======
       integer :: iobs, ierr, ivar, geo_ivar, nlocs, nvars
 
       type ufo_geoval_ptr
@@ -192,7 +167,6 @@
       type(ufo_geoval_ptr), dimension(:), allocatable :: vals
 
       character(len=MAXVARLEN), allocatable :: geovnames(:)
->>>>>>> 6a792fbc
 
       real(c_double) :: missing_value
 
@@ -201,16 +175,6 @@
         write(err_msg,*) myname_, ' trajectory wasnt set!'
         call abor1_ftn(err_msg)
       endif
-
-<<<<<<< HEAD
-      ! get tv from geovals
-      call ufo_geovals_get_var(geovals, var_tv, tv_d)
-=======
-      ! check if nobs is consistent in geovals & hofx
-!      if (geovals%nobs /= hofx%nobs) then
-!        write(err_msg,*) myname_, ' error: nobs inconsistent!'
-!        call abor1_ftn(err_msg)
-!      endif
 
       ! **********************************************************
       !                           STEP 1
@@ -223,13 +187,8 @@
       ! Checking if all required model variables are in geovals and get its pointer.
       allocate(vals(nvars))
       do ivar = 1, nvars
-         call ufo_geovals_get_var(geovals, geovnames(ivar), vals(ivar)%ptr, status=ierr)
-         if (ierr/=0) then
-            write(err_msg,*) myname_, " : ", trim(geovnames(ivar)), ' doesnt exist'
-            call abor1_ftn(err_msg)
-         endif
-      enddo
->>>>>>> 6a792fbc
+        call ufo_geovals_get_var(geovals, geovnames(ivar), vals(ivar)%ptr)
+      enddo
 
       ! **********************************************************
       !                           STEP 2
