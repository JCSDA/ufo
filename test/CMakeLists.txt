--- conflicted
+++ resolved
@@ -313,16 +313,9 @@
 ecbuild_add_test( TARGET  test_ufo_aod_tlad
                   BOOST
                   SOURCES mains/TestObsOperatorTLAD.cc
-<<<<<<< HEAD
-                  ARGS    "testinput/aod.yaml"
-                  LIBS    ufo )
-
-=======
                   ARGS    "testinput/aod_crtm.yaml"
                   LIBS    ufo )
 
-
->>>>>>> 4308ef66
 ecbuild_add_test( TARGET  test_ufo_intset_parser
                   BOOST
                   SOURCES mains/TestIntSetParser.cc
