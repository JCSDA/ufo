! (C) Copyright 2017-2018 UCAR
!
! This software is licensed under the terms of the Apache Licence Version 2.0
! which can be obtained at http://www.apache.org/licenses/LICENSE-2.0.

!> Fortran module for radiancerttov tl/ad observation operator

module ufo_radiancerttov_tlad_mod

<<<<<<< HEAD
use fckit_configuration_module, only: fckit_configuration
use iso_c_binding
use kinds

use ufo_geovals_mod, only: ufo_geovals, ufo_geoval, ufo_geovals_get_var
use ufo_basis_tlad_mod, only: ufo_basis_tlad
use ufo_vars_mod
use ufo_radiancerttov_utils_mod

use rttov_types
use rttov_const, only : errorstatus_success, deg2rad
use rttov_unix_env

implicit none
private

!> Fortran derived type for radiancerttov trajectory
type, public :: ufo_radiancerttov_tlad
private
integer :: nprofiles
! integer :: nlayers
integer :: nlevels
integer :: nchannels

type(rttov_conf) :: conf
type(rttov_profile), pointer, public :: profiles_k(:) => NULL()
type(rttov_chanprof), pointer :: chanprof(:) => NULL()
logical :: ltraj
contains
  procedure :: setup  => ufo_radiancerttov_tlad_setup
  procedure :: delete  => ufo_radiancerttov_tlad_delete
  procedure :: settraj => ufo_radiancerttov_tlad_settraj
  procedure :: simobs_tl  => ufo_radiancerttov_simobs_tl
  procedure :: simobs_ad  => ufo_radiancerttov_simobs_ad
end type ufo_radiancerttov_tlad
=======
  use fckit_configuration_module, only: fckit_configuration
  use fckit_log_module, only : fckit_log
  use iso_c_binding
  use kinds
  use missing_values_mod

  use obsspace_mod

  use ufo_geovals_mod, only: ufo_geovals, ufo_geoval, ufo_geovals_get_var
  use ufo_vars_mod
  use ufo_radiancerttov_utils_mod

  use rttov_types
  use rttov_const, only : errorstatus_success
  use rttov_unix_env

  implicit none
  private

  !> Fortran derived type for radiancerttov trajectory
  type, public :: ufo_radiancerttov_tlad
    private
    character(len=MAXVARLEN), public, allocatable :: varin(:)  ! variables requested from the model
    integer, allocatable                          :: channels(:)
    type(rttov_conf)                              :: conf
    type(rttov_conf)                              :: conf_traj
    type(ufo_rttov_io)                            :: RTProf_K

    integer                                       :: nprofiles
    integer                                       :: nchan_total
    integer                                       :: nlevels

    logical                                       :: ltraj
    logical, allocatable                          :: Skip_Profiles(:)

  contains
    procedure :: setup  => ufo_radiancerttov_tlad_setup
    procedure :: delete  => ufo_radiancerttov_tlad_delete
    procedure :: settraj => ufo_radiancerttov_tlad_settraj
    procedure :: simobs_tl  => ufo_radiancerttov_simobs_tl
    procedure :: simobs_ad  => ufo_radiancerttov_simobs_ad
  end type ufo_radiancerttov_tlad

  character(len=maxvarlen), dimension(1), parameter :: varin_default_tlad = &
    (/var_ts/)
>>>>>>> 52cf0e08

contains

  ! ------------------------------------------------------------------------------
  subroutine ufo_radiancerttov_tlad_setup(self, f_confOper, channels)
    implicit none

<<<<<<< HEAD
! Local variables
type(fckit_configuration) :: f_confOpts

! Setup conf
call f_conf % get_or_die("ObsOptions", f_confOpts)
call rttov_conf_setup(self % conf, f_confOpts)
=======
    class(ufo_radiancerttov_tlad), intent(inout) :: self
    type(fckit_configuration), intent(in)        :: f_confOper
    integer(c_int),            intent(in)        :: channels(:)  !List of channels to use
>>>>>>> 52cf0e08

    type(fckit_configuration)                    :: f_confOpts ! RTcontrol
    type(fckit_configuration)                    :: f_confLinOper
    integer                                      :: nvars_in
    integer                                      :: ind, jspec

    call f_confOper % get_or_die("obs options",f_confOpts)

    call rttov_conf_setup(self % conf_traj, f_confOpts,f_confOper)

    if ( f_confOper%has("linear obs operator") ) then
      call f_confOper%get_or_die("linear obs operator",f_confLinOper)
      call rttov_conf_setup(self%conf, f_confOpts, f_confLinOper)
    else
      call rttov_conf_setup(self%conf, f_confOpts, f_confOper)
    end if

    !DAR what is the RTTOV equivalant of making sure that humidity and ozone data are present
    if ( ufo_vars_getindex(self%conf%Absorbers, var_mixr) < 1 .and. &
      ufo_vars_getindex(self%conf%Absorbers, var_q)    < 1 ) then
      write(message,*) 'ufo_radiancerttov_setup error: H2O must be included in RTTOV Absorbers'
      call abor1_ftn(message)
    end if

    nvars_in = size(varin_default_tlad) + self%conf%ngas + 5 ! 5 near-surface parameters

    allocate(self%varin(nvars_in))
    self%varin(1:size(varin_default_tlad)) = varin_default_tlad
    ind = size(varin_default_tlad) + 1

    do jspec = 1, self%conf%ngas
      self%varin(ind) = self%conf%Absorbers(jspec)
      ind = ind + 1
    end do

    self%varin(ind) = var_sfc_t2m
    ind = ind + 1
    self%varin(ind) = var_sfc_q2m
    ind = ind + 1
    self%varin(ind) = var_sfc_tskin
    ind = ind + 1
    self%varin(ind) = var_u
    ind = ind + 1
    self%varin(ind) = var_v

    ! save channels
    allocate(self%channels(size(channels)))
    self%channels(:) = channels(:)

  end subroutine ufo_radiancerttov_tlad_setup

  ! ------------------------------------------------------------------------------
  subroutine ufo_radiancerttov_tlad_delete(self)
    implicit none

    class(ufo_radiancerttov_tlad), intent(inout) :: self
    integer(kind=jpim)                           :: errorstatus

    self % ltraj = .false.

    call rttov_conf_delete(self % conf)
    call rttov_conf_delete(self % conf_traj)

    if (allocated(self%Skip_Profiles)) deallocate(self%Skip_Profiles)

  end subroutine ufo_radiancerttov_tlad_delete

  ! ------------------------------------------------------------------------------
  subroutine ufo_radiancerttov_tlad_settraj(self, geovals, obss, hofxdiags)

    use fckit_mpi_module,   only: fckit_mpi_comm

    implicit none

    class(ufo_radiancerttov_tlad), intent(inout) :: self
    type(ufo_geovals),             intent(in)    :: geovals
    type(c_ptr), value,            intent(in)    :: obss
    type(ufo_geovals),             intent(inout) :: hofxdiags    !non-h(x) diagnostics

    type(fckit_mpi_comm)                         :: f_comm

    ! Local Variables
    character(*), parameter                      :: ROUTINE_NAME = 'ufo_radiancerttov_tlad_settraj'
    type(ufo_geoval), pointer                    :: temp

<<<<<<< HEAD
! ------------------------------------------------------------------------------
subroutine ufo_radiancerttov_tlad_settraj(self, geovals, obss, channels, ob_info, BT)

use ufo_radiancerttov_utils_mod , ONLY : config_rttov
use ufo_rttovonedvarcheck_ob_mod
=======
    integer(kind=jpim)                           :: errorstatus ! Return error status of RTTOV subroutine calls

    integer                                      :: nchan_max_sim, nchan_count, nchan_total
    integer                                      :: nprof_sim, nprof_max_sim
>>>>>>> 52cf0e08

    integer                                      :: iprof, ichan, i_inst
    integer                                      :: prof_start, prof_end

<<<<<<< HEAD
class(ufo_radiancerttov_tlad), intent(inout) :: self
type(ufo_geovals),             intent(in)    :: geovals
type(c_ptr), value,            intent(in)    :: obss
integer(c_int),                intent(in)    :: channels(:) ! List of channels to use
type(ufo_rttovonedvarcheck_ob), optional, intent(in) :: ob_info ! Used for rttovonedvarcheck
real(kind_real), optional,     intent(out)   :: BT(:)       ! Used for rttovonedvarcheck
=======
    logical                                      :: layer_quantities
    logical                                      :: jacobian_needed

    include 'rttov_k.interface'
    include 'rttov_print_profile.interface'
    include 'rttov_user_profile_checkinput.interface'

    !DAR: What is this?
    call obsspace_get_comm(obss, f_comm)

    ! Get number of profile and layers from geovals
    ! ---------------------------------------------
    self % nprofiles = geovals % nlocs
    if (ufo_vars_getindex(geovals%variables, var_ts) > 0) then
      call ufo_geovals_get_var(geovals, var_ts, temp)
      self % nlevels = temp % nval ! lfric passing nlevels
      layer_quantities = .false.
    endif

    nullify(temp)

    errorstatus = 0_jpim
    nchan_count = 0
    nchan_total = 0

    nchan_inst = size(self % channels)

    nchan_max_sim = self % nprofiles * nchan_inst ! Maximum number of channels to pass to RTTOV to simulate

    !! Parse hofxdiags%variables into independent/dependent variables and channel
    !! assumed formats:
    !!   jacobian var -->     <ystr>_jacobian_<xstr>_<chstr>
    !!   non-jacobian var --> <ystr>_<chstr>
    call parse_hofxdiags(hofxdiags, jacobian_needed)

    Sensor_Loop:do i_inst = 1, self % conf % nSensors

      ! Ensure the options and coefficients are consistent
      call rttov_user_options_checkinput(errorstatus, self % conf % rttov_opts, &
        self % conf % rttov_coef_array(i_inst))

      if (errorstatus /= errorstatus_success) then
        write(message,'(A, A,I6)') trim(ROUTINE_NAME), 'after rttov_user_options_checkinput: error = ',&
          errorstatus
        call fckit_log%info(message)
      end if

      ! keep journal of which profiles have no obs data these will be skipped
      allocate(self % Skip_Profiles(self % nprofiles))
      call ufo_rttov_skip_profiles(self%nProfiles,nchan_inst,self%channels,obss,self%Skip_Profiles)

      ! Determine the total number of radiances to simulate (nchanprof).
      ! In this example we simulate all specified channels for each profile, but
      ! in general one can simulate a different number of channels for each profile.

      nprof_max_sim = nchan_max_sim / nchan_inst
      nprof_sim = min(nprof_max_sim, self % nprofiles)

      prof_start = 1
      prof_end = self % nprofiles

      !DARFIX should actually be packed count of skip_profiles * SIZE(channels)
      nprof_sim = min(nprof_sim, prof_end - prof_start + 1)
      nchan_sim = nprof_sim * size(self%channels)

      ! --------------------------------------------------------------------------
      ! Allocate RTTOV input and output structures
      ! --------------------------------------------------------------------------

      call self % RTprof_K % alloc(errorstatus, self % conf, nprof_sim, nchan_sim, self % nlevels, init=.true., asw=2)

      do while ( prof_start <= prof_end)

        ! --------------------------------------------------------------------------
        ! Build the list of profile/channel indices in chanprof
        ! --------------------------------------------------------------------------

        nchan_sim = 0_jpim
        nprof_sim = min(nprof_sim, prof_end - prof_start + 1)

        do iprof = 1, min(nprof_sim, prof_end - prof_start + 1)
          if(.not. self % Skip_Profiles(prof_start + iprof - 1)) then
            do ichan = 1, nchan_inst
              nchan_sim = nchan_sim + 1_jpim

              self % RTProf_K % chanprof(nchan_total + nchan_sim) % prof = iprof
              self % RTprof_K % chanprof(nchan_total + nchan_sim) % chan = self % channels(ichan) 
            end do
          endif
        end do

        !Assign the data from the GeoVaLs
        !--------------------------------

        call load_atm_data_rttov(geovals,obss,self % RTprof_K % profiles,prof_start,self % conf,layer_quantities)
        call load_geom_data_rttov(obss,self % RTprof_K % profiles,prof_start)

        ! --------------------------------------------------------------------------
        ! Set surface emissivity
        ! --------------------------------------------------------------------------
        call self % RTProf_K % init_emissivity(self % conf)

        ! Inintialize the K-matrix INPUT so that the results are dTb/dx
        ! -------------------------------------------------------------

        self % RTprof_K % emissivity_k(:) % emis_out = 0
        self % RTprof_K % emissivity_k(:) % emis_in = 0
        self % RTprof_K % emissivity(:) % emis_out = 0
        self % RTprof_K % radiance_k % bt(:) = 1
        self % RTprof_K % radiance_k % total(:) = 1

        if(self % conf % RTTOV_profile_checkinput) then
          if (self % conf % inspect > 0) then
            ! no error checking, could check multiple profiles in loop but what would be the point
            call rttov_print_profile(self % RTprof_K % profiles(self % conf % inspect))

            call rttov_user_profile_checkinput(rttov_errorstatus, &
              self % conf % rttov_opts, &
              self % conf % rttov_coef_array(i_inst), &
              self % RTprof_K % profiles(self % conf % inspect))
          endif
        endif

        ! --------------------------------------------------------------------------
        ! Call RTTOV K model
        ! --------------------------------------------------------------------------

        call rttov_k(                              &
          errorstatus,                             &! out   error flag
          self % RTprof_K % chanprof(nchan_total + 1:nchan_total + nchan_sim), &! in channel and profile index structure
          self % conf % rttov_opts,                     &! in    options structure
          self % RTprof_K % profiles,                                &! in    profile array
          self % RTprof_K % profiles_k(nchan_total + 1 : nchan_total + nchan_sim), &! in    profile array
          self % conf % rttov_coef_array(i_inst), &! in    coefficients structure
          self % RTprof_K % transmission,                            &! inout computed transmittances
          self % RTprof_K % transmission_k,                          &! inout computed transmittances
          self % RTprof_K % radiance,                                &! inout computed radiances
          self % RTprof_K % radiance_k,                              &! inout computed radiances
          calcemis    = self % RTprof_K % calcemis,                  &! in    flag for internal emissivity calcs
          emissivity  = self % RTprof_K % emissivity,                &!, &! inout input/output emissivities per channel
          emissivity_k = self % RTprof_K % emissivity_k)!,           &! inout input/output emissivities per channel      

        if (self % conf % inspect > 0) then
          ! no error checking, could check multiple channels here using inspect_k array (NOT IMPLEMENTED)
          call rttov_print_profile(self % RTprof_K % profiles_k(self % conf % inspect))
        endif

        if ( errorstatus /= errorstatus_success ) then
          write(message,'(A, A, 2I6)') trim(ROUTINE_NAME), 'after rttov_k: error ', errorstatus, i_inst
          call abor1_ftn(message)
        end if

        write(*,'(A1, i0, A, i0)',ADVANCE="NO") achar(13), prof_start+nprof_sim-1, ' locations processed out of ', geovals%nlocs

        ! Put simulated diagnostics into hofxdiags
        ! ----------------------------------------------
        if(hofxdiags%nvar > 0)     call populate_hofxdiags(self % RTprof_K, self % RTprof_K % chanprof, hofxdiags)

        prof_start = prof_start + nprof_sim
        nchan_total = nchan_total + nchan_sim

        self % nchan_total = nchan_total
      end do
      ! Deallocate structures for rttov_direct
    end do Sensor_Loop
>>>>>>> 52cf0e08

    write(*,*)

    ! Set flag that the tracectory was set
    ! ------------------------------------
    self % ltraj = .true.

<<<<<<< HEAD
type(rttov_emissivity),  pointer             :: emissivity(:)  => NULL()   ! Input/output surface emissivity
type(rttov_profile),     pointer             :: profiles(:)    => NULL()   ! Input profiles
type(rttov_profile),     pointer             :: profiles_k(:)  => NULL()   ! Input profiles
type(rttov_chanprof),    pointer             :: chanprof(:)    => NULL()   ! Input profiles
type(rttov_transmission)                     :: transmission               ! Output transmittances
type(rttov_radiance)                         :: radiance                   ! Output radiances

type(rttov_emissivity),  pointer             :: emissivity_k(:)  => NULL() ! Input/output surface emissivity
type(rttov_transmission)                     :: transmission_k             ! Output transmittances
type(rttov_radiance)                         :: radiance_k                 ! Output radiances

integer(kind=jpim)                           :: errorstatus                ! Return error status of RTTOV subroutine calls

integer                                      :: nprof_sim, nchan_sim, nchan_max_sim, nprof_max_sim, nchan_count
integer                                      :: prof_start, prof_end

character(MAXVARLEN)                         :: varname

integer :: idbg = 1

character(MAXVARLEN) :: label

include 'rttov_k.interface'
include 'rttov_alloc_k.interface'
include 'rttov_alloc_prof.interface'
include 'rttov_print_profile.interface'
include 'rttov_print_opts.interface'
include 'rttov_user_profile_checkinput.interface'

! Get number of profile and layers from geovals
! ---------------------------------------------
self % nprofiles = geovals % nlocs
varname = 'air_pressure' ! var_prsi
call ufo_geovals_get_var(geovals, varname, temp)
self % nlevels = temp % nval
! nlayers = self % nlevels - 1

nullify(temp)

errorstatus = 0_jpim
nchan_count = 0

asw = 1

nchan_max_sim = 2500 ! Maximum number of channels to pass to RTTOV to simulate

if( .NOT. config_rttov % rttov_is_setup) then
  call config_rttov % setup(self % conf, asw)
else
  write(*,*) "Config rttov TLAD already setup"
end if

Sensor_Loop:do i_inst = 1, self % conf % nSensors

!  nchans_inst = config_rttov % rttov_coef_array(i_inst) % coef % fmv_chn
  nchans_inst = SIZE(channels)
  self % nchannels = nchans_inst
  nchans_total = self % nchannels * self % nprofiles

  if( .NOT. ASSOCIATED(self % profiles_k)) then
    ! one channel will be ~ 3-15 fields * 8 bytes * ~100 levels = approx 10kB
    ! so 15 million channels * 1e4 bytes / channel will be 1.5e11 bytes (150 GB - too big!!)
    allocate(self % chanprof(nchans_total))
    allocate(self % profiles_k(nchans_total))

    call rttov_alloc_prof(errorstatus, &
                             nchans_total, &
                             self % profiles_k, &
                             self % nlevels, &
                             config_rttov % opts, & 
                             asw,&!, &
!                            coefs = config_rttov % rttov_coef_array(i_inst) ! cld/aer only
                             init = .TRUE.)
  end if

  ! Ensure the options and coefficients are consistent
  call rttov_user_options_checkinput(errorstatus, &
                                     config_rttov % opts, &
                                     config_rttov % rttov_coef_array(i_inst))
  if (errorstatus /= errorstatus_success) then
    WRITE(*,*) 'error in rttov options'
    call rttov_exit(errorstatus)
  end if

  ! --------------------------------------------------------------------------
  ! 3. Allocate RTTOV input and output structures
  ! --------------------------------------------------------------------------

  ! Determine the total number of radiances to simulate (nchanprof).
  ! In this example we simulate all specified channels for each profile, but
  ! in general one can simulate a different number of channels for each profile.

  nprof_max_sim = nchan_max_sim / nchans_inst
  nprof_sim = MIN(nprof_max_sim, self % nprofiles)
  nchan_sim = nprof_sim * nchans_inst

  idbg = idbg + 1

  ! Allocate temporary structures for rttov_k
  call rttov_alloc_k(                            &
        errorstatus,                             &
        1_jpim,                                  &  ! 1 => allocate
        nprof_sim,                               &
        nchan_sim,                               &
        self % NLEVELS,                          &
        chanprof,                                &
        config_rttov % opts,                     &
        profiles,                                &
        profiles_k,                              &
        config_rttov % rttov_coef_array(i_inst), &
        transmission,                            &
        transmission_k,                          &
        radiance,                                &
        radiance_k,                              &
        calcemis=calcemis,                       &
        emissivity=emissivity,                   &
        emissivity_k=emissivity_k,               &
        init=.TRUE._jplm)

  if (errorstatus /= errorstatus_success) then
    WRITE(*,*) 'allocation error for rttov_k structures'
    call rttov_exit(errorstatus)
  end if

  idbg = idbg + 1

  emissivity_k % emis_out = 0
  emissivity_k % emis_in = 0
  emissivity % emis_out = 0
=======
  end subroutine ufo_radiancerttov_tlad_settraj

  ! ------------------------------------------------------------------------------
  subroutine ufo_radiancerttov_simobs_tl(self, geovals, obss, nvars, nlocs, hofx)
    
    use ufo_constants_mod, only : zero, g_to_kg

    implicit none
>>>>>>> 52cf0e08
  
  class(ufo_radiancerttov_tlad), intent(in)    :: self
    type(ufo_geovals),           intent(in)    :: geovals
    type(c_ptr), value,          intent(in)    :: obss
    integer,                     intent(in)    :: nvars, nlocs
    real(c_double),              intent(inout) :: hofx(nvars, nlocs)

    character(len=*), parameter                :: myname_="ufo_radiancerttov_simobs_tl"
    integer                                    :: ichan, jchan, prof, jspec

    type(ufo_geoval), pointer                  :: geoval_d, geoval_d2

    ! Initial checks
    ! --------------

    ! Check if trajectory was set
    if (.not. self % ltraj) then
      write(message,*) myname_, ' trajectory wasnt set!'
      call abor1_ftn(message)
    end if

    ! Check if nlocs is consistent in geovals & hofx
    if (geovals % nlocs /= self % nprofiles) then
      write(message,*) myname_, ' error: nlocs inconsistent!'
      call abor1_ftn(message)
    end if

    ! Initialize hofx
    ! ---------------
    hofx(:,:) = zero

    ! Temperature
    ! -----------
    call ufo_geovals_get_var(geovals, var_ts, geoval_d) ! var_ts = air_temperature

    ! Check model levels is consistent in geovals
    if (geoval_d % nval /= self % nlevels) then
      write(message,*) myname_, ' error: layers inconsistent!'
      call abor1_ftn(message)

    end if

    do ichan = 1, self % nchan_total, size(self%channels)
      prof = self % RTprof_K % chanprof(ichan) % prof
      if (.not. self % Skip_Profiles(prof)) then
        do jchan = 1, size(self%channels)
          hofx(jchan,prof) = hofx(jchan,prof) + &
            sum(self % RTprof_K % profiles_k(ichan+jchan-1) % t(self % nlevels:1:-1) * geoval_d % vals(1:geoval_d % nval,prof))
        enddo
      endif
    end do

    do jspec = 1, self%conf%ngas
      call ufo_geovals_get_var(geovals, self%conf%Absorbers(jspec), geoval_d)

      ! Check model levels is consistent in geovals
      if (geoval_d % nval /= self % nlevels) then
        write(message,*) myname_, ' error: layers inconsistent!'
        call abor1_ftn(message)
      end if

      ! Absorbers
      ! ---------
      ! This is where CO2 and friends will live as well as CLW
      do ichan = 1, self % nchan_total, size(self%channels)
        prof = self % RTprof_K % chanprof(ichan) % prof
        if (.not. self % Skip_Profiles(prof)) then
          do jchan = 1, size(self%channels)
            if(self%conf%Absorbers(jspec) == var_q) then
              hofx(jchan,prof) = hofx(jchan,prof) + &
                sum(self % RTprof_K % profiles_k(ichan+jchan-1) % q(self % nlevels:1:-1) * geoval_d % vals(1:geoval_d % nval,prof))
            elseif(self%conf%Absorbers(jspec) == var_mixr) then
              hofx(jchan,prof) = hofx(jchan,prof) + &
                sum(self % RTprof_K % profiles_k(ichan+jchan-1) % q(self % nlevels:1:-1) * geoval_d % vals(1:geoval_d % nval,prof)) / &
                g_to_kg
            elseif(self%conf%Absorbers(jspec) == var_clw) then
              hofx(jchan,prof) = hofx(jchan,prof) + &
                sum(self % RTprof_K % profiles_k(ichan+jchan-1) % clw(self % nlevels:1:-1) * geoval_d % vals(1:geoval_d % nval,prof))
            endif
          enddo
        endif
      end do
    enddo

    ! Cloud
    ! --------------------------
    !IR 


    ! Surface + Single-valued Variables
    ! --------------------------
    !CTP/cloudfrac
    !O3total
    !LWP

    !T2m
    call ufo_geovals_get_var(geovals, var_sfc_t2m, geoval_d)

    do ichan = 1, self % nchan_total, size(self%channels)
      prof = self % RTprof_K % chanprof(ichan) % prof
      if (.not. self % Skip_Profiles(prof)) then
        do jchan = 1, size(self%channels)
          hofx(jchan,prof) = hofx(jchan,prof) + &
            self % RTprof_K % profiles_k(ichan+jchan-1) % s2m % t * geoval_d % vals(1,prof)
        enddo
      endif
    end do

<<<<<<< HEAD
    idbg = idbg + 1

    ! --------------------------------------------------------------------------
    ! 6. Specify surface emissivity and reflectance
    ! --------------------------------------------------------------------------

    ! In this example we have no values for input emissivities
    emissivity(:) % emis_in = 0._jprb

    ! Calculate emissivity within RTTOV where the input emissivity value is
    ! zero or less (all channels in this case)
    calcemis(:) = (emissivity(:) % emis_in <= 0._jprb)

    !Assign the data from the GeoVaLs
    !--------------------------------
    if (present(ob_info)) then
      call load_atm_data_rttov(geovals,obss,profiles,prof_start,ob_info=ob_info)
      call load_geom_data_rttov(obss,profiles,prof_start,ob_info=ob_info)
      emissivity(:) % emis_in = ob_info % emiss(:)
      calcemis(:) = ob_info % calc_emiss(:)
    else
      call load_atm_data_rttov(geovals,obss,profiles,prof_start)
      call load_geom_data_rttov(obss,profiles,prof_start)
    end if

    idbg = idbg + 1

    !write(*,*) "Rttov options before call to k code"
    !call rttov_print_opts(config_rttov % opts)

    ! --------------------------------------------------------------------------
    ! 7. Call RTTOV forward model
    ! --------------------------------------------------------------------------
    call rttov_k(                              &
      errorstatus,                             &! out   error flag
      self % chanprof(nchan_count + 1:nchan_count + nch), &! in LOCAL channel and profile index structure
      config_rttov % opts,                     &! in    options structure
      profiles,                                &! in    profile array
      self % profiles_k(nchan_count + 1 : nchan_count + nch), &! inout    profile array
      config_rttov % rttov_coef_array(i_inst), &! in    coefficients structure
      transmission,                            &! inout computed transmittances
      transmission_k,                          &! inout computed transmittances
      radiance,                                &! inout computed radiances
      radiance_k,                              &! inout computed radiances
      calcemis    = calcemis,                  &! in    flag for internal emissivity calcs
      emissivity  = emissivity,                &!, &! inout input/output emissivities per channel
      emissivity_k = emissivity_k)!,           &! inout input/output emissivities per channel

    idbg = idbg + 1

    if ( errorstatus /= errorstatus_success ) then
      message = 'Error calling RTTOV K Model for amsua'!//TRIM(SENSOR_ID(n))
      WRITE(*,*) message
!     STOP
    end if

    write(*,*) "emissivity_k(1) % emis_in = ",emissivity_k(1) % emis_in
    write(*,*) "emissivity_k(1) % emis_out = ",emissivity_k(1) % emis_out

    prof_start = prof_start + nprof_sim
    nchan_count = nchan_count + nch
  end do

  if (present(BT)) BT(:) = radiance % bt(:)

  ! Allocate structures for rttov_k
  call rttov_alloc_k(                        &
    errorstatus,                             &
    0_jpim,                                  &  ! 1 => allocate, 0=> deallocate
    nprof_sim,                               &
    nchan_sim,                               &
    self % NLEVELS,                          &
    chanprof,                                &
    config_rttov % opts,                     &
    profiles,                                &
    profiles_k,                              &
    config_rttov % rttov_coef_array(i_inst), &
    transmission,                            &
    transmission_k,                          &
    radiance,                                &
    radiance_k,                              &
    calcemis=calcemis,                       &
    emissivity=emissivity,                   &
    emissivity_k=emissivity_k,               &
    init=.TRUE._jplm)

    idbg = idbg + 1

end do Sensor_Loop

! Set flag that the tracectory was set
! ------------------------------------
self % ltraj = .true.

end subroutine ufo_radiancerttov_tlad_settraj

! ------------------------------------------------------------------------------
subroutine ufo_radiancerttov_simobs_tl(self, geovals, obss, hofx, channels)
implicit none
class(ufo_radiancerttov_tlad), intent(in) :: self
type(ufo_geovals), intent(in) :: geovals
type(c_ptr), value, intent(in) :: obss
real(c_double), intent(inout) :: hofx(:)
integer(c_int), intent(in) :: channels(:)  !List of channels to use

character(len=*), parameter :: myname_="ufo_radiancerttov_simobs_tl"
character(max_string) :: err_msg
integer :: job, jprofile, jchannel, jlevel, ierr, ichan, prof, nlevels, lev
type(ufo_geoval), pointer :: tv_d

character(MAXVARLEN) :: varname

! Initial checks
! --------------

! Check if trajectory was set
if (.not. self % ltraj) then
  write(err_msg,*) myname_, ' trajectory wasnt set!'
  call abor1_ftn(err_msg)
end if

! Check if nlocs is consistent in geovals & hofx
if (geovals % nlocs /= self % nprofiles) then
  write(err_msg,*) myname_, ' error: nlocs inconsistent!'
  call abor1_ftn(err_msg)
end if

! Initialize hofx
! ---------------
hofx(:) = 0.0_kind_real

! Temperature
! -----------
call ufo_geovals_get_var(geovals, var_ts, tv_d) ! var_ts = air_temperature

! Check model levels is consistent in geovals
if (tv_d % nval /= self % nlevels) then
  write(err_msg,*) myname_, ' error: layers inconsistent!'
  call abor1_ftn(err_msg)
end if

nlevels = SIZE(self % profiles_k(1) % t)

do ichan = 1, self % nprofiles * self % nchannels
  prof = self % chanprof(ichan) % prof

  hofx(ichan) = hofx(ichan) + &
    SUM(self % profiles_k(ichan) % t(nlevels:1:-1) * tv_d % vals(:,prof))

end do

end subroutine ufo_radiancerttov_simobs_tl

! ------------------------------------------------------------------------------
subroutine ufo_radiancerttov_simobs_ad(self, geovals, obss, hofx, channels)
implicit none
class(ufo_radiancerttov_tlad), intent(in)    :: self
type(ufo_geovals),       intent(inout) :: geovals
type(c_ptr), value,      intent(in)    :: obss
real(c_double),          intent(in)    :: hofx(:)
integer(c_int),           intent(in)    :: channels(:)  !List of channels to use

character(len=*), parameter :: myname_="ufo_radiancerttov_simobs_ad"
character(max_string) :: err_msg
integer :: job, jprofile, jchannel, jlevel, ierr, ichan, prof, nlevels, lev
type(ufo_geoval), pointer :: tv_d

character(MAXVARLEN) :: varname

! Initial checks
! --------------

! Check if trajectory was set
if (.not. self % ltraj) then
  write(err_msg,*) myname_, ' trajectory wasnt set!'
  call abor1_ftn(err_msg)
end if
=======
    !q2m
    call ufo_geovals_get_var(geovals, var_sfc_q2m, geoval_d)

    do ichan = 1, self % nchan_total, size(self%channels)
      prof = self % RTprof_K % chanprof(ichan) % prof
      if (.not. self % Skip_Profiles(prof)) then
        do jchan = 1, size(self%channels)
          hofx(jchan,prof) = hofx(jchan,prof) + &
            self % RTprof_K % profiles_k(ichan+jchan-1) % s2m % q * geoval_d % vals(1,prof)
        enddo
      endif
    end do

    !windspeed
    call ufo_geovals_get_var(geovals, var_u, geoval_d)
    call ufo_geovals_get_var(geovals, var_v, geoval_d2)

    do ichan = 1, self % nchan_total, size(self%channels)
      prof = self % RTprof_K % chanprof(ichan) % prof
      if (.not. self % Skip_Profiles(prof)) then
        do jchan = 1, size(self%channels)
          hofx(jchan,prof) = hofx(jchan,prof) + &
            self % RTprof_K % profiles_k(ichan+jchan-1) % s2m % u * geoval_d % vals(1,prof) + &
            self % RTprof_K % profiles_k(ichan+jchan-1) % s2m % v * geoval_d2 % vals(1,prof)
        enddo
      endif
    end do

    !Tskin
    call ufo_geovals_get_var(geovals, var_sfc_tskin, geoval_d)

    do ichan = 1, self % nchan_total, size(self%channels)
      prof = self % RTprof_K % chanprof(ichan) % prof
      if (.not. self % Skip_Profiles(prof)) then
        do jchan = 1, size(self%channels)
          hofx(jchan,prof) = hofx(jchan,prof) + &
            self % RTprof_K % profiles_k(ichan+jchan-1) % skin % t * geoval_d % vals(1,prof)
        enddo
      endif
    end do

  end subroutine ufo_radiancerttov_simobs_tl

  ! ------------------------------------------------------------------------------
  subroutine ufo_radiancerttov_simobs_ad(self, geovals, obss, nvars, nlocs, hofx)

    use ufo_constants_mod, only : zero, g_to_kg

    implicit none

    class(ufo_radiancerttov_tlad), intent(in)    :: self
    type(ufo_geovals),             intent(inout) :: geovals
    type(c_ptr), value,            intent(in)    :: obss
    integer,                       intent(in)    :: nvars, nlocs
    real(c_double),                intent(in)    :: hofx(nvars, nlocs)

    type(ufo_geoval), pointer                    :: geoval_d, geoval_d2

    real(c_double)                               :: missing
    integer                                      :: ichan, jchan, prof, jspec

    character(len=*), parameter                  :: myname_ = "ufo_radiancerttov_simobs_ad"

    ! Set missing value
    missing = missing_value(missing)

    ! Initial checks
    ! --------------

    ! Check if trajectory was set
    if (.not. self % ltraj) then
      write(message,*) myname_, ' trajectory wasnt set!'
      call abor1_ftn(message)
    end if

    ! Check if nlocs is consistent in geovals & hofx
    if (geovals % nlocs /= self % nprofiles) then
      write(message,*) myname_, ' error: nlocs inconsistent!'
      call abor1_ftn(message)
    end if
>>>>>>> 52cf0e08

    ! Temperature
    ! -----------
    call ufo_geovals_get_var(geovals, var_ts, geoval_d) ! var_ts = air_temperature

    ! allocate if not yet allocated
    if (.not. allocated(geoval_d % vals)) then
      geoval_d % nlocs = self % nprofiles
      geoval_d % nval = self % nlevels
      allocate(geoval_d % vals(geoval_d % nval,geoval_d % nlocs))
      geoval_d % vals = zero
    end if

    do ichan = 1, self % nchan_total, size(self%channels)
      prof = self % RTprof_K % chanprof(ichan) % prof
      if (.not. self % Skip_Profiles(prof)) then
        do jchan = 1, size(self%channels)
          if (hofx(jchan, prof) /= missing) then
            geoval_d % vals(:,prof) = geoval_d % vals(:,prof) + &
              self % RTprof_K % profiles_k(ichan+jchan-1) % t(self % nlevels:1:-1) * hofx(jchan,prof)
          endif
        enddo
      endif
    end do
    
    ! Absorbers
    ! ---------
    ! This is where CO2 and friends will live as well as CLW

    do jspec = 1, self%conf%ngas
      call ufo_geovals_get_var(geovals, self%conf%Absorbers(jspec), geoval_d)

      ! allocate if not yet allocated
      if (.not. allocated(geoval_d % vals)) then
        geoval_d % nlocs = self % nprofiles
        geoval_d % nval = self % nlevels
        allocate(geoval_d % vals(geoval_d % nval,geoval_d % nlocs))
        geoval_d % vals = zero
      end if

      do ichan = 1, self % nchan_total, size(self%channels)
        prof = self % RTprof_K % chanprof(ichan) % prof
        if (.not. self % Skip_Profiles(prof)) then
          do jchan = 1, size(self%channels)
            if (hofx(jchan, prof) /= missing) then
              
              if(self%conf%Absorbers(jspec) == var_q) then
                geoval_d % vals(:,prof) = geoval_d % vals(:,prof) + &
                  self % RTprof_K % profiles_k(ichan+jchan-1) % q(self % nlevels:1:-1) * hofx(jchan,prof)
              elseif(self%conf%Absorbers(jspec) == var_mixr) then
                geoval_d % vals(:,prof) = geoval_d % vals(:,prof) + &
                  (self % RTprof_K % profiles_k(ichan+jchan-1) % q(self % nlevels:1:-1) / g_to_kg) * hofx(jchan,prof)
              elseif(self%conf%Absorbers(jspec) == var_clw) then
                geoval_d % vals(:,prof) = geoval_d % vals(:,prof) + &
                  self % RTprof_K % profiles_k(ichan+jchan-1) % clw(self % nlevels:1:-1) * hofx(jchan,prof)
              endif
            endif
          enddo
        endif
      enddo
    enddo

    ! Cloud
    ! --------------------------
    !IR 

    ! Surface + Single-valued Variables
    ! --------------------------
    !CTP/cloudfrac
    !O3total
    !LWP
    !T2m

    call ufo_geovals_get_var(geovals, var_sfc_t2m, geoval_d) 

    ! allocate if not yet allocated
    if (.not. allocated(geoval_d % vals)) then
      geoval_d % nlocs = self % nprofiles
      geoval_d % nval = self % nlevels
      allocate(geoval_d % vals(geoval_d % nval,geoval_d % nlocs)) ! DARFIX try setting to 1?
      geoval_d % vals = zero
    end if

    do ichan = 1, self % nchan_total, size(self%channels)
      prof = self % RTprof_K % chanprof(ichan) % prof
      if (.not. self % Skip_Profiles(prof)) then
        do jchan = 1, size(self%channels)
          if (hofx(jchan, prof) /= missing) then
            geoval_d % vals(1,prof) = geoval_d % vals(1,prof) + &
              self % RTprof_K % profiles_k(ichan+jchan-1) % s2m % t * hofx(jchan,prof)
          endif
        enddo
      endif
    end do

    !q2m
    call ufo_geovals_get_var(geovals, var_sfc_q2m, geoval_d) 
    ! allocate if not yet allocated
    if (.not. allocated(geoval_d % vals)) then
      geoval_d % nlocs = self % nprofiles
      geoval_d % nval = self % nlevels
      allocate(geoval_d % vals(geoval_d % nval,geoval_d % nlocs)) ! DARFIX try setting to 1?
      geoval_d % vals = zero
    end if

    do ichan = 1, self % nchan_total, size(self%channels)
      prof = self % RTprof_K % chanprof(ichan) % prof
      if (.not. self % Skip_Profiles(prof)) then
        do jchan = 1, size(self%channels)
          if (hofx(jchan, prof) /= missing) then
            geoval_d % vals(1,prof) = geoval_d % vals(1,prof) + &
              self % RTprof_K % profiles_k(ichan+jchan-1) % s2m % q * hofx(jchan,prof)
          endif
        enddo
      endif
    end do
      
    !windspeed
    call ufo_geovals_get_var(geovals, var_u, geoval_d)
    call ufo_geovals_get_var(geovals, var_v, geoval_d2)

    ! allocate if not yet allocated
    if (.not. allocated(geoval_d % vals)) then
      geoval_d % nlocs = self % nprofiles
      geoval_d % nval = self % nlevels
      geoval_d2 % nlocs = self % nprofiles
      geoval_d2 % nval = self % nlevels
      allocate(geoval_d % vals(geoval_d % nval,geoval_d % nlocs), &
        geoval_d2 % vals(geoval_d % nval,geoval_d % nlocs)) ! DARFIX try setting to 1?
      geoval_d % vals = zero
      geoval_d2 % vals = zero
    end if

    do ichan = 1, self % nchan_total, size(self%channels)
      prof = self % RTprof_K % chanprof(ichan) % prof
      if (.not. self % Skip_Profiles(prof)) then
        do jchan = 1, size(self%channels)
          if (hofx(jchan, prof) /= missing) then
            geoval_d % vals(1,prof) = geoval_d % vals(1,prof) + &
              self % RTprof_K % profiles_k(ichan+jchan-1) % s2m % u * hofx(jchan,prof)
            
            geoval_d2 % vals(1,prof) = geoval_d2 % vals(1,prof) + &
              self % RTprof_K % profiles_k(ichan+jchan-1) % s2m % v * hofx(jchan,prof)
          endif
        enddo
      endif
    end do

    !Tskin
    call ufo_geovals_get_var(geovals, var_sfc_tskin, geoval_d)

    ! allocate if not yet allocated
    if (.not. allocated(geoval_d % vals)) then
      geoval_d % nlocs = self % nprofiles
      geoval_d % nval = self % nlevels
      allocate(geoval_d % vals(geoval_d % nval,geoval_d % nlocs)) ! DARFIX try setting to 1?
      geoval_d % vals = zero
    end if

    do ichan = 1, self % nchan_total, size(self%channels)
      prof = self % RTprof_K % chanprof(ichan) % prof
      if (.not. self % Skip_Profiles(prof)) then
        do jchan = 1, size(self%channels)
          if (hofx(jchan, prof) /= missing) then
            geoval_d % vals(1,prof) = geoval_d % vals(1,prof) + &
              self % RTprof_K % profiles_k(ichan+jchan-1) % skin % t * hofx(jchan,prof)
          endif
        enddo
      endif
    end do
      
    ! Once all geovals set replace flag
    ! ---------------------------------
    if (.not. geovals % linit ) geovals % linit=.true.

  end subroutine ufo_radiancerttov_simobs_ad

  ! ------------------------------------------------------------------------------

end module ufo_radiancerttov_tlad_mod<|MERGE_RESOLUTION|>--- conflicted
+++ resolved
@@ -7,43 +7,6 @@
 
 module ufo_radiancerttov_tlad_mod
 
-<<<<<<< HEAD
-use fckit_configuration_module, only: fckit_configuration
-use iso_c_binding
-use kinds
-
-use ufo_geovals_mod, only: ufo_geovals, ufo_geoval, ufo_geovals_get_var
-use ufo_basis_tlad_mod, only: ufo_basis_tlad
-use ufo_vars_mod
-use ufo_radiancerttov_utils_mod
-
-use rttov_types
-use rttov_const, only : errorstatus_success, deg2rad
-use rttov_unix_env
-
-implicit none
-private
-
-!> Fortran derived type for radiancerttov trajectory
-type, public :: ufo_radiancerttov_tlad
-private
-integer :: nprofiles
-! integer :: nlayers
-integer :: nlevels
-integer :: nchannels
-
-type(rttov_conf) :: conf
-type(rttov_profile), pointer, public :: profiles_k(:) => NULL()
-type(rttov_chanprof), pointer :: chanprof(:) => NULL()
-logical :: ltraj
-contains
-  procedure :: setup  => ufo_radiancerttov_tlad_setup
-  procedure :: delete  => ufo_radiancerttov_tlad_delete
-  procedure :: settraj => ufo_radiancerttov_tlad_settraj
-  procedure :: simobs_tl  => ufo_radiancerttov_simobs_tl
-  procedure :: simobs_ad  => ufo_radiancerttov_simobs_ad
-end type ufo_radiancerttov_tlad
-=======
   use fckit_configuration_module, only: fckit_configuration
   use fckit_log_module, only : fckit_log
   use iso_c_binding
@@ -89,7 +52,6 @@
 
   character(len=maxvarlen), dimension(1), parameter :: varin_default_tlad = &
     (/var_ts/)
->>>>>>> 52cf0e08
 
 contains
 
@@ -97,18 +59,9 @@
   subroutine ufo_radiancerttov_tlad_setup(self, f_confOper, channels)
     implicit none
 
-<<<<<<< HEAD
-! Local variables
-type(fckit_configuration) :: f_confOpts
-
-! Setup conf
-call f_conf % get_or_die("ObsOptions", f_confOpts)
-call rttov_conf_setup(self % conf, f_confOpts)
-=======
     class(ufo_radiancerttov_tlad), intent(inout) :: self
     type(fckit_configuration), intent(in)        :: f_confOper
     integer(c_int),            intent(in)        :: channels(:)  !List of channels to use
->>>>>>> 52cf0e08
 
     type(fckit_configuration)                    :: f_confOpts ! RTcontrol
     type(fckit_configuration)                    :: f_confLinOper
@@ -194,30 +147,14 @@
     character(*), parameter                      :: ROUTINE_NAME = 'ufo_radiancerttov_tlad_settraj'
     type(ufo_geoval), pointer                    :: temp
 
-<<<<<<< HEAD
-! ------------------------------------------------------------------------------
-subroutine ufo_radiancerttov_tlad_settraj(self, geovals, obss, channels, ob_info, BT)
-
-use ufo_radiancerttov_utils_mod , ONLY : config_rttov
-use ufo_rttovonedvarcheck_ob_mod
-=======
     integer(kind=jpim)                           :: errorstatus ! Return error status of RTTOV subroutine calls
 
     integer                                      :: nchan_max_sim, nchan_count, nchan_total
     integer                                      :: nprof_sim, nprof_max_sim
->>>>>>> 52cf0e08
 
     integer                                      :: iprof, ichan, i_inst
     integer                                      :: prof_start, prof_end
 
-<<<<<<< HEAD
-class(ufo_radiancerttov_tlad), intent(inout) :: self
-type(ufo_geovals),             intent(in)    :: geovals
-type(c_ptr), value,            intent(in)    :: obss
-integer(c_int),                intent(in)    :: channels(:) ! List of channels to use
-type(ufo_rttovonedvarcheck_ob), optional, intent(in) :: ob_info ! Used for rttovonedvarcheck
-real(kind_real), optional,     intent(out)   :: BT(:)       ! Used for rttovonedvarcheck
-=======
     logical                                      :: layer_quantities
     logical                                      :: jacobian_needed
 
@@ -383,7 +320,6 @@
       end do
       ! Deallocate structures for rttov_direct
     end do Sensor_Loop
->>>>>>> 52cf0e08
 
     write(*,*)
 
@@ -391,137 +327,6 @@
     ! ------------------------------------
     self % ltraj = .true.
 
-<<<<<<< HEAD
-type(rttov_emissivity),  pointer             :: emissivity(:)  => NULL()   ! Input/output surface emissivity
-type(rttov_profile),     pointer             :: profiles(:)    => NULL()   ! Input profiles
-type(rttov_profile),     pointer             :: profiles_k(:)  => NULL()   ! Input profiles
-type(rttov_chanprof),    pointer             :: chanprof(:)    => NULL()   ! Input profiles
-type(rttov_transmission)                     :: transmission               ! Output transmittances
-type(rttov_radiance)                         :: radiance                   ! Output radiances
-
-type(rttov_emissivity),  pointer             :: emissivity_k(:)  => NULL() ! Input/output surface emissivity
-type(rttov_transmission)                     :: transmission_k             ! Output transmittances
-type(rttov_radiance)                         :: radiance_k                 ! Output radiances
-
-integer(kind=jpim)                           :: errorstatus                ! Return error status of RTTOV subroutine calls
-
-integer                                      :: nprof_sim, nchan_sim, nchan_max_sim, nprof_max_sim, nchan_count
-integer                                      :: prof_start, prof_end
-
-character(MAXVARLEN)                         :: varname
-
-integer :: idbg = 1
-
-character(MAXVARLEN) :: label
-
-include 'rttov_k.interface'
-include 'rttov_alloc_k.interface'
-include 'rttov_alloc_prof.interface'
-include 'rttov_print_profile.interface'
-include 'rttov_print_opts.interface'
-include 'rttov_user_profile_checkinput.interface'
-
-! Get number of profile and layers from geovals
-! ---------------------------------------------
-self % nprofiles = geovals % nlocs
-varname = 'air_pressure' ! var_prsi
-call ufo_geovals_get_var(geovals, varname, temp)
-self % nlevels = temp % nval
-! nlayers = self % nlevels - 1
-
-nullify(temp)
-
-errorstatus = 0_jpim
-nchan_count = 0
-
-asw = 1
-
-nchan_max_sim = 2500 ! Maximum number of channels to pass to RTTOV to simulate
-
-if( .NOT. config_rttov % rttov_is_setup) then
-  call config_rttov % setup(self % conf, asw)
-else
-  write(*,*) "Config rttov TLAD already setup"
-end if
-
-Sensor_Loop:do i_inst = 1, self % conf % nSensors
-
-!  nchans_inst = config_rttov % rttov_coef_array(i_inst) % coef % fmv_chn
-  nchans_inst = SIZE(channels)
-  self % nchannels = nchans_inst
-  nchans_total = self % nchannels * self % nprofiles
-
-  if( .NOT. ASSOCIATED(self % profiles_k)) then
-    ! one channel will be ~ 3-15 fields * 8 bytes * ~100 levels = approx 10kB
-    ! so 15 million channels * 1e4 bytes / channel will be 1.5e11 bytes (150 GB - too big!!)
-    allocate(self % chanprof(nchans_total))
-    allocate(self % profiles_k(nchans_total))
-
-    call rttov_alloc_prof(errorstatus, &
-                             nchans_total, &
-                             self % profiles_k, &
-                             self % nlevels, &
-                             config_rttov % opts, & 
-                             asw,&!, &
-!                            coefs = config_rttov % rttov_coef_array(i_inst) ! cld/aer only
-                             init = .TRUE.)
-  end if
-
-  ! Ensure the options and coefficients are consistent
-  call rttov_user_options_checkinput(errorstatus, &
-                                     config_rttov % opts, &
-                                     config_rttov % rttov_coef_array(i_inst))
-  if (errorstatus /= errorstatus_success) then
-    WRITE(*,*) 'error in rttov options'
-    call rttov_exit(errorstatus)
-  end if
-
-  ! --------------------------------------------------------------------------
-  ! 3. Allocate RTTOV input and output structures
-  ! --------------------------------------------------------------------------
-
-  ! Determine the total number of radiances to simulate (nchanprof).
-  ! In this example we simulate all specified channels for each profile, but
-  ! in general one can simulate a different number of channels for each profile.
-
-  nprof_max_sim = nchan_max_sim / nchans_inst
-  nprof_sim = MIN(nprof_max_sim, self % nprofiles)
-  nchan_sim = nprof_sim * nchans_inst
-
-  idbg = idbg + 1
-
-  ! Allocate temporary structures for rttov_k
-  call rttov_alloc_k(                            &
-        errorstatus,                             &
-        1_jpim,                                  &  ! 1 => allocate
-        nprof_sim,                               &
-        nchan_sim,                               &
-        self % NLEVELS,                          &
-        chanprof,                                &
-        config_rttov % opts,                     &
-        profiles,                                &
-        profiles_k,                              &
-        config_rttov % rttov_coef_array(i_inst), &
-        transmission,                            &
-        transmission_k,                          &
-        radiance,                                &
-        radiance_k,                              &
-        calcemis=calcemis,                       &
-        emissivity=emissivity,                   &
-        emissivity_k=emissivity_k,               &
-        init=.TRUE._jplm)
-
-  if (errorstatus /= errorstatus_success) then
-    WRITE(*,*) 'allocation error for rttov_k structures'
-    call rttov_exit(errorstatus)
-  end if
-
-  idbg = idbg + 1
-
-  emissivity_k % emis_out = 0
-  emissivity_k % emis_in = 0
-  emissivity % emis_out = 0
-=======
   end subroutine ufo_radiancerttov_tlad_settraj
 
   ! ------------------------------------------------------------------------------
@@ -530,7 +335,6 @@
     use ufo_constants_mod, only : zero, g_to_kg
 
     implicit none
->>>>>>> 52cf0e08
   
   class(ufo_radiancerttov_tlad), intent(in)    :: self
     type(ufo_geovals),           intent(in)    :: geovals
@@ -639,185 +443,6 @@
       endif
     end do
 
-<<<<<<< HEAD
-    idbg = idbg + 1
-
-    ! --------------------------------------------------------------------------
-    ! 6. Specify surface emissivity and reflectance
-    ! --------------------------------------------------------------------------
-
-    ! In this example we have no values for input emissivities
-    emissivity(:) % emis_in = 0._jprb
-
-    ! Calculate emissivity within RTTOV where the input emissivity value is
-    ! zero or less (all channels in this case)
-    calcemis(:) = (emissivity(:) % emis_in <= 0._jprb)
-
-    !Assign the data from the GeoVaLs
-    !--------------------------------
-    if (present(ob_info)) then
-      call load_atm_data_rttov(geovals,obss,profiles,prof_start,ob_info=ob_info)
-      call load_geom_data_rttov(obss,profiles,prof_start,ob_info=ob_info)
-      emissivity(:) % emis_in = ob_info % emiss(:)
-      calcemis(:) = ob_info % calc_emiss(:)
-    else
-      call load_atm_data_rttov(geovals,obss,profiles,prof_start)
-      call load_geom_data_rttov(obss,profiles,prof_start)
-    end if
-
-    idbg = idbg + 1
-
-    !write(*,*) "Rttov options before call to k code"
-    !call rttov_print_opts(config_rttov % opts)
-
-    ! --------------------------------------------------------------------------
-    ! 7. Call RTTOV forward model
-    ! --------------------------------------------------------------------------
-    call rttov_k(                              &
-      errorstatus,                             &! out   error flag
-      self % chanprof(nchan_count + 1:nchan_count + nch), &! in LOCAL channel and profile index structure
-      config_rttov % opts,                     &! in    options structure
-      profiles,                                &! in    profile array
-      self % profiles_k(nchan_count + 1 : nchan_count + nch), &! inout    profile array
-      config_rttov % rttov_coef_array(i_inst), &! in    coefficients structure
-      transmission,                            &! inout computed transmittances
-      transmission_k,                          &! inout computed transmittances
-      radiance,                                &! inout computed radiances
-      radiance_k,                              &! inout computed radiances
-      calcemis    = calcemis,                  &! in    flag for internal emissivity calcs
-      emissivity  = emissivity,                &!, &! inout input/output emissivities per channel
-      emissivity_k = emissivity_k)!,           &! inout input/output emissivities per channel
-
-    idbg = idbg + 1
-
-    if ( errorstatus /= errorstatus_success ) then
-      message = 'Error calling RTTOV K Model for amsua'!//TRIM(SENSOR_ID(n))
-      WRITE(*,*) message
-!     STOP
-    end if
-
-    write(*,*) "emissivity_k(1) % emis_in = ",emissivity_k(1) % emis_in
-    write(*,*) "emissivity_k(1) % emis_out = ",emissivity_k(1) % emis_out
-
-    prof_start = prof_start + nprof_sim
-    nchan_count = nchan_count + nch
-  end do
-
-  if (present(BT)) BT(:) = radiance % bt(:)
-
-  ! Allocate structures for rttov_k
-  call rttov_alloc_k(                        &
-    errorstatus,                             &
-    0_jpim,                                  &  ! 1 => allocate, 0=> deallocate
-    nprof_sim,                               &
-    nchan_sim,                               &
-    self % NLEVELS,                          &
-    chanprof,                                &
-    config_rttov % opts,                     &
-    profiles,                                &
-    profiles_k,                              &
-    config_rttov % rttov_coef_array(i_inst), &
-    transmission,                            &
-    transmission_k,                          &
-    radiance,                                &
-    radiance_k,                              &
-    calcemis=calcemis,                       &
-    emissivity=emissivity,                   &
-    emissivity_k=emissivity_k,               &
-    init=.TRUE._jplm)
-
-    idbg = idbg + 1
-
-end do Sensor_Loop
-
-! Set flag that the tracectory was set
-! ------------------------------------
-self % ltraj = .true.
-
-end subroutine ufo_radiancerttov_tlad_settraj
-
-! ------------------------------------------------------------------------------
-subroutine ufo_radiancerttov_simobs_tl(self, geovals, obss, hofx, channels)
-implicit none
-class(ufo_radiancerttov_tlad), intent(in) :: self
-type(ufo_geovals), intent(in) :: geovals
-type(c_ptr), value, intent(in) :: obss
-real(c_double), intent(inout) :: hofx(:)
-integer(c_int), intent(in) :: channels(:)  !List of channels to use
-
-character(len=*), parameter :: myname_="ufo_radiancerttov_simobs_tl"
-character(max_string) :: err_msg
-integer :: job, jprofile, jchannel, jlevel, ierr, ichan, prof, nlevels, lev
-type(ufo_geoval), pointer :: tv_d
-
-character(MAXVARLEN) :: varname
-
-! Initial checks
-! --------------
-
-! Check if trajectory was set
-if (.not. self % ltraj) then
-  write(err_msg,*) myname_, ' trajectory wasnt set!'
-  call abor1_ftn(err_msg)
-end if
-
-! Check if nlocs is consistent in geovals & hofx
-if (geovals % nlocs /= self % nprofiles) then
-  write(err_msg,*) myname_, ' error: nlocs inconsistent!'
-  call abor1_ftn(err_msg)
-end if
-
-! Initialize hofx
-! ---------------
-hofx(:) = 0.0_kind_real
-
-! Temperature
-! -----------
-call ufo_geovals_get_var(geovals, var_ts, tv_d) ! var_ts = air_temperature
-
-! Check model levels is consistent in geovals
-if (tv_d % nval /= self % nlevels) then
-  write(err_msg,*) myname_, ' error: layers inconsistent!'
-  call abor1_ftn(err_msg)
-end if
-
-nlevels = SIZE(self % profiles_k(1) % t)
-
-do ichan = 1, self % nprofiles * self % nchannels
-  prof = self % chanprof(ichan) % prof
-
-  hofx(ichan) = hofx(ichan) + &
-    SUM(self % profiles_k(ichan) % t(nlevels:1:-1) * tv_d % vals(:,prof))
-
-end do
-
-end subroutine ufo_radiancerttov_simobs_tl
-
-! ------------------------------------------------------------------------------
-subroutine ufo_radiancerttov_simobs_ad(self, geovals, obss, hofx, channels)
-implicit none
-class(ufo_radiancerttov_tlad), intent(in)    :: self
-type(ufo_geovals),       intent(inout) :: geovals
-type(c_ptr), value,      intent(in)    :: obss
-real(c_double),          intent(in)    :: hofx(:)
-integer(c_int),           intent(in)    :: channels(:)  !List of channels to use
-
-character(len=*), parameter :: myname_="ufo_radiancerttov_simobs_ad"
-character(max_string) :: err_msg
-integer :: job, jprofile, jchannel, jlevel, ierr, ichan, prof, nlevels, lev
-type(ufo_geoval), pointer :: tv_d
-
-character(MAXVARLEN) :: varname
-
-! Initial checks
-! --------------
-
-! Check if trajectory was set
-if (.not. self % ltraj) then
-  write(err_msg,*) myname_, ' trajectory wasnt set!'
-  call abor1_ftn(err_msg)
-end if
-=======
     !q2m
     call ufo_geovals_get_var(geovals, var_sfc_q2m, geoval_d)
 
@@ -898,7 +523,6 @@
       write(message,*) myname_, ' error: nlocs inconsistent!'
       call abor1_ftn(message)
     end if
->>>>>>> 52cf0e08
 
     ! Temperature
     ! -----------
