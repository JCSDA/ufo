--- conflicted
+++ resolved
@@ -1,19 +1,19 @@
 ! (C) Copyright 2017 UCAR
-! 
+!
 ! This software is licensed under the terms of the Apache Licence Version 2.0
-! which can be obtained at http://www.apache.org/licenses/LICENSE-2.0. 
+! which can be obtained at http://www.apache.org/licenses/LICENSE-2.0.
 
 !> Fortran module to handle steric height operator
 
 module ufo_stericheight_tlad_mod
-  
+
 use ioda_obs_stericheight_mod
 use ioda_obs_vectors
 use ufo_vars_mod
 use ioda_locs_mod
 use ufo_geovals_mod
 use kinds
-  
+
 implicit none
 public :: ufo_stericheight_tlad
 public :: ufo_stericheight_tlad_settraj
@@ -31,7 +31,7 @@
 ! ------------------------------------------------------------------------------
 
 contains
- 
+
 ! ------------------------------------------------------------------------------
 
 subroutine ufo_stericheight_tlad_settraj(self, geovals)
@@ -115,16 +115,7 @@
   call abor1_ftn(err_msg)
 endif
 
-<<<<<<< HEAD
-if (.not. geovals%linit ) geovals%linit=.true.
-
-if (.not. ufo_geovals_get_var(geovals, var_abs_topo, geoval)) then
-  write(err_msg,*) myname_, trim(var_abs_topo), ' doesnt exist'
-  call abor1_ftn(err_msg)
-endif
-=======
 call ufo_geovals_get_var(geovals, var_abs_topo, geoval)
->>>>>>> 8194e5b5
 
 ! check if sea ice fraction variables is in geovals and get it
 !call ufo_geovals_get_var(geovals, var_stericheight, geoval)
@@ -135,7 +126,7 @@
       !call abor1_ftn(err_msg)
    endif
    !allocate(geoval%vals(self%ncat,hofx%nobs))
-   allocate(geoval%vals(1,hofx%nobs))   
+   allocate(geoval%vals(1,hofx%nobs))
 end if
 
 if (.not. geovals%linit ) geovals%linit=.true.
