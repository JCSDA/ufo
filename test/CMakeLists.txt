--- conflicted
+++ resolved
@@ -91,21 +91,12 @@
                   BOOST
                   SOURCES mains/TestGeoVaLs.cc
                   ARGS    "testinput/ufotest_atmosphere.json"
-<<<<<<< HEAD
                   LIBS    ufo )
 
 ecbuild_add_test( TARGET  test_ufo_geovals_constituents
                   BOOST
                   SOURCES mains/TestGeoVaLs.cc
                   ARGS    "testinput/ufotest_constituents.json"
-=======
->>>>>>> 3818443b
-                  LIBS    ufo )
-
-ecbuild_add_test( TARGET  test_ufo_geovals_constituents
-                  BOOST
-                  SOURCES mains/TestGeoVaLs.cc
-                  ARGS    "testinput/ufotest_constituents.json"
                   LIBS    ufo )
 
 ecbuild_add_test( TARGET  test_ufo_amsua
@@ -168,6 +159,7 @@
                   SOURCES mains/TestObsOperator.cc
                   ARGS    "testinput/aod.json"
                   LIBS    ufo )
+
 ecbuild_add_test( TARGET  test_ufo_obsop_rsonde_tlad
                   BOOST
                   SOURCES mains/TestObsOperatorTLAD.cc
