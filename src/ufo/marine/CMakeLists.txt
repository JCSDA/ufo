--- conflicted
+++ resolved
@@ -3,22 +3,16 @@
 add_subdirectory( seaicefraction )
 add_subdirectory( stericheight )
 add_subdirectory( insitutemperature )
-<<<<<<< HEAD
 add_subdirectory( seasurfacetemp )
-=======
 add_subdirectory( adt )
->>>>>>> 35749a75
 
 PREPEND( _p_obsop_files            "marine/obsop"            ${obsop_files} )
 PREPEND( _p_seaicethickness_files  "marine/seaicethickness"  ${seaicethickness_files} )
 PREPEND( _p_seaicefraction_files   "marine/seaicefraction"   ${seaicefraction_files} )
 PREPEND( _p_stericheight_files     "marine/stericheight"     ${stericheight_files} )
 PREPEND( _p_insitutemperature_files     "marine/insitutemperature"     ${insitutemperature_files} )
-<<<<<<< HEAD
 PREPEND( _p_seasurfacetemp_files     "marine/seasurfacetemp"     ${seasurfacetemp_files} )
-=======
 PREPEND( _p_adt_files     "marine/adt"     ${adt_files} )
->>>>>>> 35749a75
 
 set ( marine_src_files
     ${_p_obsop_files}
@@ -26,10 +20,7 @@
     ${_p_seaicefraction_files}
     ${_p_stericheight_files}
     ${_p_insitutemperature_files}
-<<<<<<< HEAD
     ${_p_seasurfacetemp_files}    
-=======
     ${_p_adt_files}        
->>>>>>> 35749a75
     PARENT_SCOPE
 )
