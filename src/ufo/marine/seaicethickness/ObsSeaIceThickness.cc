/*
 * (C) Copyright 2017-2018 UCAR
 * 
 * This software is licensed under the terms of the Apache Licence Version 2.0
 * which can be obtained at http://www.apache.org/licenses/LICENSE-2.0. 
 */

#include "ufo/marine/seaicethickness/ObsSeaIceThickness.h"

#include <ostream>
#include <string>
#include <vector>

#include "ioda/ObsVector.h"

#include "oops/base/Variables.h"

#include "ufo/GeoVaLs.h"
#include "ufo/ObsBias.h"


namespace ufo {

// -----------------------------------------------------------------------------
static ObsOperatorMaker<ObsSeaIceThickness> makerSeaIceThickness_("SeaIceThickness");
// -----------------------------------------------------------------------------

ObsSeaIceThickness::ObsSeaIceThickness(const ioda::ObsSpace & odb,
                                       const eckit::Configuration & config)
  : keyOper_(0), odb_(odb), varin_(), varout_()
{
  const std::vector<std::string> vvin{"ice_concentration", "ice_thickness"};
  varin_.reset(new oops::Variables(vvin));
  const std::vector<std::string> vvout{"obs_sea_ice_thickness"};
  varout_.reset(new oops::Variables(vvout));
  const eckit::Configuration * configc = &config;
<<<<<<< HEAD
  ufo_seaicethickness_setup_f90(keyOperSeaIceThickness_, &configc);

  const std::vector<std::string> vv{"ice_concentration", "ice_thickness"};
  varin_.reset(new oops::Variables(vv));

  const std::vector<std::string> vout{"zz"};
  varout_.reset(new oops::Variables(vout));

=======
  ufo_seaicethickness_setup_f90(keyOper_, &configc);
>>>>>>> 951c5266
  oops::Log::trace() << "ObsSeaIceThickness created." << std::endl;
}

// -----------------------------------------------------------------------------

ObsSeaIceThickness::~ObsSeaIceThickness() {
<<<<<<< HEAD
  ufo_seaicethickness_delete_f90(keyOperSeaIceThickness_);
=======
  ufo_seaicethickness_delete_f90(keyOper_);
>>>>>>> 951c5266
  oops::Log::trace() << "ObsSeaIceThickness destructed" << std::endl;
}

// -----------------------------------------------------------------------------

<<<<<<< HEAD
void ObsSeaIceThickness::simulateObs(const GeoVaLs & gom, ioda::ObsVector & ovec,
                             const ObsBias & bias) const {
  ufo_seaicethickness_simobs_f90(keyOperSeaIceThickness_, gom.toFortran(), odb_,
                          ovec.size(), ovec.toFortran(), bias.toFortran());
=======
void ObsSeaIceThickness::simulateObs(const GeoVaLs & gv, ioda::ObsVector & ovec,
                              const ObsBias & bias) const {
  ufo_seaicethickness_simobs_f90(keyOper_, gv.toFortran(), odb_, ovec.size(), ovec.toFortran(),
                      bias.toFortran());
  oops::Log::trace() << "ObsSeaIceThickness: observation operator run" << std::endl;
>>>>>>> 951c5266
}

// -----------------------------------------------------------------------------

Locations * ObsSeaIceThickness::locateObs(const util::DateTime & t1,
                                   const util::DateTime & t2) const {
  const util::DateTime * p1 = &t1;
  const util::DateTime * p2 = &t2;
  int keylocs;
  ufo_seaicethickness_locateobs_f90(keyOper_, odb_, &p1, &p2, keylocs);

  return new Locations(keylocs);
}

// -----------------------------------------------------------------------------

void ObsSeaIceThickness::print(std::ostream & os) const {
  os << "ObsSeaIceThickness::print not implemented";
}

// -----------------------------------------------------------------------------

}  // namespace ufo<|MERGE_RESOLUTION|>--- conflicted
+++ resolved
@@ -16,6 +16,7 @@
 #include "oops/base/Variables.h"
 
 #include "ufo/GeoVaLs.h"
+#include "ufo/Locations.h"
 #include "ufo/ObsBias.h"
 
 
@@ -34,52 +35,30 @@
   const std::vector<std::string> vvout{"obs_sea_ice_thickness"};
   varout_.reset(new oops::Variables(vvout));
   const eckit::Configuration * configc = &config;
-<<<<<<< HEAD
-  ufo_seaicethickness_setup_f90(keyOperSeaIceThickness_, &configc);
-
-  const std::vector<std::string> vv{"ice_concentration", "ice_thickness"};
-  varin_.reset(new oops::Variables(vv));
-
-  const std::vector<std::string> vout{"zz"};
-  varout_.reset(new oops::Variables(vout));
-
-=======
   ufo_seaicethickness_setup_f90(keyOper_, &configc);
->>>>>>> 951c5266
   oops::Log::trace() << "ObsSeaIceThickness created." << std::endl;
 }
 
 // -----------------------------------------------------------------------------
 
 ObsSeaIceThickness::~ObsSeaIceThickness() {
-<<<<<<< HEAD
-  ufo_seaicethickness_delete_f90(keyOperSeaIceThickness_);
-=======
   ufo_seaicethickness_delete_f90(keyOper_);
->>>>>>> 951c5266
   oops::Log::trace() << "ObsSeaIceThickness destructed" << std::endl;
 }
 
 // -----------------------------------------------------------------------------
 
-<<<<<<< HEAD
-void ObsSeaIceThickness::simulateObs(const GeoVaLs & gom, ioda::ObsVector & ovec,
-                             const ObsBias & bias) const {
-  ufo_seaicethickness_simobs_f90(keyOperSeaIceThickness_, gom.toFortran(), odb_,
-                          ovec.size(), ovec.toFortran(), bias.toFortran());
-=======
 void ObsSeaIceThickness::simulateObs(const GeoVaLs & gv, ioda::ObsVector & ovec,
                               const ObsBias & bias) const {
   ufo_seaicethickness_simobs_f90(keyOper_, gv.toFortran(), odb_, ovec.size(), ovec.toFortran(),
                       bias.toFortran());
   oops::Log::trace() << "ObsSeaIceThickness: observation operator run" << std::endl;
->>>>>>> 951c5266
 }
 
 // -----------------------------------------------------------------------------
 
 Locations * ObsSeaIceThickness::locateObs(const util::DateTime & t1,
-                                   const util::DateTime & t2) const {
+                                          const util::DateTime & t2) const {
   const util::DateTime * p1 = &t1;
   const util::DateTime * p2 = &t2;
   int keylocs;
