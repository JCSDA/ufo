variable maps:
  - name: airTemperature
    alias: air_temperature
  - name: windEastward
    alias: eastward_wind
  - name: windNorthward
    alias: northward_wind
  - name: specificHumidity
    alias: specific_humidity
  - name: relativeHumidity
    alias: relative_humidity
  - name: pressure
    alias: air_pressure
  - name: virtualTemperature
    alias: virtual_temperature
  - name: stationPressure
    alias: surface_pressure
<<<<<<< HEAD
  - name: ozoneProfile
    alias: mole_fraction_of_ozone_in_air
=======
  - name: surfacePressure
    alias: surface_pressure
  - name: seaSurfaceTemperature
    alias: sea_surface_temperature
  - name: equivalentReflectivityFactor
    alias: equivalent_reflectivity_factor
  - name: salinity
    alias: sea_water_salinity
  - name: seaSurfaceTemperature
    alias: sea_surface_temperature
>>>>>>> e474bfcc
<|MERGE_RESOLUTION|>--- conflicted
+++ resolved
@@ -15,10 +15,6 @@
     alias: virtual_temperature
   - name: stationPressure
     alias: surface_pressure
-<<<<<<< HEAD
-  - name: ozoneProfile
-    alias: mole_fraction_of_ozone_in_air
-=======
   - name: surfacePressure
     alias: surface_pressure
   - name: seaSurfaceTemperature
@@ -29,4 +25,5 @@
     alias: sea_water_salinity
   - name: seaSurfaceTemperature
     alias: sea_surface_temperature
->>>>>>> e474bfcc
+  - name: ozoneProfile
+    alias: mole_fraction_of_ozone_in_air