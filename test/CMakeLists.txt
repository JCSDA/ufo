# (C) Copyright 2017-2018 UCAR.
#
# This software is licensed under the terms of the Apache Licence Version 2.0
# which can be obtained at http://www.apache.org/licenses/LICENSE-2.0.

# macro to create a symlink from src to dst
function(CREATE_SYMLINK src dst)
    foreach (FILENAME ${ARGN})
        execute_process( COMMAND ${CMAKE_COMMAND} -E create_symlink
            ${src}/${FILENAME}
            ${dst}/${FILENAME} )
        endforeach(FILENAME)
endfunction(CREATE_SYMLINK)

# macro to create a symlink from src to dst with just filename
function(CREATE_SYMLINK_FILENAME src dst)
    foreach (FILENAME ${ARGN})
        get_filename_component(filename ${FILENAME} NAME )
        execute_process( COMMAND ${CMAKE_COMMAND} -E create_symlink
            ${src}/${FILENAME}
            ${dst}/${filename} )
        endforeach(FILENAME)
endfunction(CREATE_SYMLINK_FILENAME)

# Create Data directory for test input config and symlink all files
list( APPEND ufo_test_input
  testinput/abi_ahi_crtm.yaml
  testinput/adt.yaml
  testinput/aircraft.yaml
  testinput/airs_crtm.yaml
  testinput/amsua_crtm.yaml
  testinput/amsua_rttov.yaml
  testinput/amsua_qc.yaml
  testinput/atms_crtm.yaml
  testinput/gmi_crtm.yaml
  testinput/aod_crtm.yaml
  testinput/coolskin.yaml
  testinput/cris_crtm.yaml
  testinput/genericprof.yaml
  testinput/geovals.yaml
  testinput/gnssrobndropp1d.yaml
  testinput/gnssrobndropp2d.yaml
  testinput/gnssrobndgsi.yaml
  testinput/gnssroref.yaml
  testinput/hirs4_crtm.yaml
  testinput/iasi_crtm.yaml
  testinput/gsisfcmodel.yaml
#  testinput/surface_ps_qc.yaml
  testinput/locations.yaml
  testinput/mhs_crtm.yaml
  testinput/qc_boundscheck.yaml
  testinput/qc_differencecheck.yaml
  testinput/qc_domainchk_zenith.yaml
  testinput/qc_thinning.yaml
  testinput/qc_backgroundcheck.yaml
  testinput/qc_thinning_rad.yaml
  testinput/radiosonde.yaml
  testinput/radiosonde_qc.yaml
  testinput/satwind.yaml
  testinput/sbuv2_n19.yaml
  testinput/scatwind.yaml
  testinput/seaicefrac.yaml
  testinput/seaicethick.yaml
  testinput/sea_surface_temp.yaml
  testinput/seviri_crtm.yaml
  testinput/sndrd1-4_crtm.yaml
  testinput/tprof.yaml
  testinput/qc_domain_minpress.yaml
)

file(MAKE_DIRECTORY ${CMAKE_CURRENT_BINARY_DIR}/testinput)
CREATE_SYMLINK( ${CMAKE_CURRENT_SOURCE_DIR} ${CMAKE_CURRENT_BINARY_DIR} ${ufo_test_input} )

# Add files to cmake resources
ecbuild_add_resources( TARGET ufo_test_scripts
                       SOURCES_PACK
                       ${ufo_test_input}
                     )

# Create Data directory for test data and symlink files
list( APPEND ufo_test_data
  atmosphere/aircraft_geoval_2018041500_m.nc4
  atmosphere/aircraft_geoval_2018041500_s.nc4
  atmosphere/airs_aqua_geoval_2018041500_m.nc4
  atmosphere/amsua_n19_geoval_2018041500_m.nc4
  atmosphere/amsua_n19_geoval_2018041500_s.nc4
  atmosphere/atms_npp_geoval_2018041500_m.nc4
  atmosphere/atms_npp_geoval_2018041500_s.nc4
  atmosphere/gmi_gpm_geoval_2018041500_m.nc4
  atmosphere/aod_geoval_2018041500_m.nc4
  atmosphere/aod_geoval_2018041500_s.nc4
  atmosphere/cris-fsr_npp_geoval_2018041500_m.nc4
  atmosphere/geovals_rttov.nc4
  atmosphere/gnssro_geoval_2018041500_s.nc4
  atmosphere/gnssro_geoval_2018041500_s_2d.nc4
  atmosphere/gnssro_geoval_2018041500_m.nc4
  atmosphere/hirs4_metop-a_geoval_2018041500_m.nc4
  atmosphere/iasi_metop-a_geoval_2018041500_m.nc4
  atmosphere/mhs_n19_geoval_2018041500_m.nc4
  atmosphere/satwind_geoval_2018041500_m.nc4
  atmosphere/sbuv2_n19_geoval_2018041500_m.nc4
  atmosphere/satwind_geoval_2018041500_s.nc4
  atmosphere/scatwind_geoval_2018041500_m.nc4
  atmosphere/sfc_geoval_2018041500_m.nc4
  atmosphere/seviri_m08_geoval_2018041500_m.nc4
  atmosphere/sndrd1_g15_geoval_2018041500_m.nc4
  atmosphere/sndrd2_g15_geoval_2018041500_m.nc4
  atmosphere/sndrd3_g15_geoval_2018041500_m.nc4
  atmosphere/sndrd4_g15_geoval_2018041500_m.nc4
  atmosphere/ahi_himawari8_geoval_2019042306_m.nc4
  atmosphere/abi_g16_geoval_2019042306_m.nc4
  atmosphere/sondes_geoval_2018041500_m.nc4
  atmosphere/sondes_geoval_2018041500_s.nc4
  atmosphere/ssmis_f18_geoval_2018041500_m.nc4
  marine/coolskin_fake_geovals_2018041500.nc
  marine/cryosat2-2018-04-15_geovals.nc
  marine/icec-2018-04-15_geovals.nc
  marine/Jason-2-2018-04-15_geovals.nc
  marine/profile_2018-04-15_geovals.nc
  marine/sst_obs-2018-04-15_geovals.nc
)

file(MAKE_DIRECTORY ${CMAKE_CURRENT_BINARY_DIR}/Data)
CREATE_SYMLINK_FILENAME( ${CMAKE_CURRENT_SOURCE_DIR}/testinput ${CMAKE_CURRENT_BINARY_DIR}/Data ${ufo_test_data} )

# Add ioda obs test data
list (APPEND ioda_obs_test_data
  atmosphere/aircraft_obs_2018041500_m.nc4
  atmosphere/aircraft_obs_2018041500_s.nc4
  atmosphere/airs_aqua_obs_2018041500_m.nc4
  atmosphere/amsua_n19_obs_2018041500_m.nc4
  atmosphere/gmi_gpm_obs_2018041500_m.nc4
  atmosphere/amsua_n19_obs_2018041500_s.nc4
  atmosphere/atms_npp_obs_2018041500_m.nc4
  atmosphere/ioda_metop_2_amsua.nc4
  atmosphere/aod_obs_2018041500_m.nc4
  atmosphere/aod_obs_2018041500_s.nc4
  atmosphere/cris-fsr_npp_obs_2018041500_m.nc4
  atmosphere/gnssro_obs_2018041500_s.nc4
  atmosphere/gnssro_obs_2018041500_m.nc4
  atmosphere/hirs4_metop-a_obs_2018041500_m.nc4
  atmosphere/iasi_metop-a_obs_2018041500_m.nc4
  atmosphere/mhs_n19_obs_2018041500_m.nc4
  atmosphere/satwind_obs_2018041500_m.nc4
  atmosphere/satwind_obs_2018041500_s.nc4
  atmosphere/sbuv2_n19_obs_2018041500_m.nc4
  atmosphere/scatwind_obs_2018041500_m.nc4
  atmosphere/seviri_m08_obs_2018041500_m.nc4
  atmosphere/sndrd1_g15_obs_2018041500_m.nc4
  atmosphere/sndrd2_g15_obs_2018041500_m.nc4
  atmosphere/sndrd3_g15_obs_2018041500_m.nc4
  atmosphere/sndrd4_g15_obs_2018041500_m.nc4
  atmosphere/ahi_himawari8_obs_2019042306_m.nc4
  atmosphere/abi_g16_obs_2019042306_m.nc4
  atmosphere/ssmis_f18_obs_2018041500_m.nc4

  atmosphere/sfc_obs_2018041500_m.nc4

  atmosphere/sondes_obs_2018041500_m.nc4
  atmosphere/sondes_obs_2018041500_s.nc4
  marine/coolskin_fake_obs_2018041500.nc
  marine/cryosat2-2018-04-15.nc
  marine/icec-2018-04-15.nc
  marine/Jason-2-2018-04-15.nc
  marine/profile_2018-04-15.nc
  marine/sst_obs-2018-04-15.nc4

  )

CREATE_SYMLINK_FILENAME( ${ioda_SOURCE_DIR}/test/testinput
                         ${CMAKE_CURRENT_BINARY_DIR}/Data
                         ${ioda_obs_test_data} )

#####################################################################

ecbuild_add_test( TARGET  test_ufo_geovals
                  SOURCES mains/TestGeoVaLs.cc
                  ARGS    "testinput/geovals.yaml"
                  LIBS    ufo )

ecbuild_add_test( TARGET  test_ufo_locations
                  SOURCES mains/TestLocations.cc
                  ARGS    "testinput/locations.yaml"
                  LIBS    ufo )

ecbuild_add_test( TARGET  test_ufo_qc_domain_minpress
	          SOURCES mains/TestObsFilters.cc
	          ARGS    "testinput/qc_domain_minpress.yaml"
	          LIBS    ufo)

ecbuild_add_test( TARGET  test_ufo_gsi_sfc_model_opr
                  SOURCES mains/TestObsOperator.cc
                  ARGS    "testinput/gsisfcmodel.yaml"
                  LIBS    ufo )

#ecbuild_add_test( TARGET  test_ufo_surface_ps_qc
#                  SOURCES mains/TestObsFilters.cc
#                  ARGS    "testinput/surface_ps_qc.yaml"
#                  LIBS    ufo )

ecbuild_add_test( TARGET  test_ufo_amsua_opr_crtm
                  SOURCES mains/TestObsOperator.cc
                  ARGS    "testinput/amsua_crtm.yaml"
                  LIBS    ufo )

ecbuild_add_test( TARGET  test_ufo_amsua_qc
                  SOURCES mains/TestObsFilters.cc
                  ARGS    "testinput/amsua_qc.yaml"
                  LIBS    ufo )

ecbuild_add_test( TARGET  test_ufo_amsua_tlad_crtm
                  SOURCES mains/TestObsOperatorTLAD.cc
                  ARGS    "testinput/amsua_crtm.yaml"
                  LIBS    ufo )

#ecbuild_add_test( TARGET  test_ufo_atms_opr_crtm
#                  SOURCES mains/TestObsOperator.cc
#                  ARGS    "testinput/atms_crtm.yaml"
#                  LIBS    ufo )

ecbuild_add_test( TARGET  test_ufo_atms_tlad_crtm
                  SOURCES mains/TestObsOperatorTLAD.cc
                  ARGS    "testinput/atms_crtm.yaml"
                  LIBS    ufo )

ecbuild_add_test( TARGET  test_ufo_gmi_opr_crtm
                  SOURCES mains/TestObsOperator.cc
                  ARGS    "testinput/gmi_crtm.yaml"
                  LIBS    ufo )

ecbuild_add_test( TARGET  test_ufo_gmi_tlad_crtm
                  SOURCES mains/TestObsOperatorTLAD.cc
                  ARGS    "testinput/gmi_crtm.yaml"
                  LIBS    ufo )

ecbuild_add_test( TARGET  test_ufo_seviri_opr_crtm
                  SOURCES mains/TestObsOperator.cc
                  ARGS    "testinput/seviri_crtm.yaml"
                  LIBS    ufo )

ecbuild_add_test( TARGET  test_ufo_seviri_tlad_crtm
                  SOURCES mains/TestObsOperatorTLAD.cc
                  ARGS    "testinput/seviri_crtm.yaml"
                  LIBS    ufo )

ecbuild_add_test( TARGET  test_ufo_cris_opr_crtm
                  SOURCES mains/TestObsOperator.cc
                  ARGS    "testinput/cris_crtm.yaml"
                  LIBS    ufo )

ecbuild_add_test( TARGET  test_ufo_cris_tlad_crtm
                  SOURCES mains/TestObsOperatorTLAD.cc
                  ARGS    "testinput/cris_crtm.yaml"
                  LIBS    ufo )

ecbuild_add_test( TARGET  test_ufo_mhs_opr_crtm
                  SOURCES mains/TestObsOperator.cc
                  ARGS    "testinput/mhs_crtm.yaml"
                  LIBS    ufo )

ecbuild_add_test( TARGET  test_ufo_mhs_tlad_crtm
                  SOURCES mains/TestObsOperatorTLAD.cc
                  ARGS    "testinput/mhs_crtm.yaml"
                  LIBS    ufo )

ecbuild_add_test( TARGET  test_ufo_iasi_opr_crtm
                  MPI     2
                  SOURCES mains/TestObsOperator.cc
                  ARGS    "testinput/iasi_crtm.yaml"
                  LIBS    ufo )

ecbuild_add_test( TARGET  test_ufo_iasi_tlad_crtm
                  SOURCES mains/TestObsOperatorTLAD.cc
                  ARGS    "testinput/iasi_crtm.yaml"
                  LIBS    ufo )

ecbuild_add_test( TARGET  test_ufo_sndrd1-4_opr_crtm
                  SOURCES mains/TestObsOperator.cc
                  ARGS    "testinput/sndrd1-4_crtm.yaml"
                  LIBS    ufo )

ecbuild_add_test( TARGET  test_ufo_sndrd1-4_tlad_crtm
                  SOURCES mains/TestObsOperatorTLAD.cc
                  ARGS    "testinput/sndrd1-4_crtm.yaml"
                  LIBS    ufo )

ecbuild_add_test( TARGET  test_ufo_airs_opr_crtm
                  MPI     4
                  SOURCES mains/TestObsOperator.cc
                  ARGS    "testinput/airs_crtm.yaml"
                  LIBS    ufo )

ecbuild_add_test( TARGET  test_ufo_airs_tlad_crtm
                  SOURCES mains/TestObsOperatorTLAD.cc
                  ARGS    "testinput/airs_crtm.yaml"
                  LIBS    ufo )

ecbuild_add_test( TARGET  test_ufo_hirs4_opr_crtm
                  SOURCES mains/TestObsOperator.cc
                  ARGS    "testinput/hirs4_crtm.yaml"
                  LIBS    ufo )

ecbuild_add_test( TARGET  test_ufo_hirs4_tlad_crtm
                  SOURCES mains/TestObsOperatorTLAD.cc
                  ARGS    "testinput/hirs4_crtm.yaml"
                  LIBS    ufo )

ecbuild_add_test( TARGET  test_ufo_abi_ahi_opr_crtm
                  SOURCES mains/TestObsOperator.cc
                  ARGS    "testinput/abi_ahi_crtm.yaml"
                  LIBS    ufo )

ecbuild_add_test( TARGET  test_ufo_abi_ahi_tlad_crtm
                  SOURCES mains/TestObsOperatorTLAD.cc
                  ARGS    "testinput/abi_ahi_crtm.yaml"
                  LIBS    ufo )


if( ${RTTOV_FOUND} )
  ecbuild_add_test( TARGET  test_ufo_amsua_opr_rttov
                    SOURCES mains/TestObsOperator.cc
                    ARGS    "testinput/amsua_rttov.yaml"
                    LIBS    ufo )

  ecbuild_add_test( TARGET  test_ufo_amsua_tlad_rttov
                    SOURCES mains/TestObsOperatorTLAD.cc
                    ARGS    "testinput/amsua_rttov.yaml"
                    LIBS    ufo )
endif( ${RTTOV_FOUND} )

ecbuild_add_test( TARGET  test_ufo_sbuv2_n19_opr
                  SOURCES mains/TestObsOperator.cc
                  ARGS    "testinput/sbuv2_n19.yaml"
                  LIBS    ufo )

ecbuild_add_test( TARGET  test_ufo_radiosonde_opr
                  MPI     4
                  SOURCES mains/TestObsOperator.cc
                  ARGS    "testinput/radiosonde.yaml"
                  LIBS    ufo )

ecbuild_add_test( TARGET  test_ufo_radiosonde_qc
                  SOURCES mains/TestObsFilters.cc
                  ARGS    "testinput/radiosonde_qc.yaml"
                  LIBS    ufo )

ecbuild_add_test( TARGET  test_ufo_radiosonde_tlad
                  SOURCES mains/TestObsOperatorTLAD.cc
                  ARGS    "testinput/radiosonde.yaml"
                  LIBS    ufo )

ecbuild_add_test( TARGET  test_ufo_aircraft_opr
                  MPI     4
                  SOURCES mains/TestObsOperator.cc
                  ARGS    "testinput/aircraft.yaml"
                  LIBS    ufo )

ecbuild_add_test( TARGET  test_ufo_aircraft_tlad
                  SOURCES mains/TestObsOperatorTLAD.cc
                  ARGS    "testinput/aircraft.yaml"
                  LIBS    ufo )

ecbuild_add_test( TARGET  test_ufo_gnssroRef_opr
                  SOURCES mains/TestObsOperator.cc
                  ARGS    "testinput/gnssroref.yaml"
                  LIBS    ufo )

ecbuild_add_test( TARGET  test_ufo_gnssroRef_tlad
                  SOURCES mains/TestObsOperatorTLAD.cc
                  ARGS    "testinput/gnssroref.yaml"
                  LIBS    ufo )

ecbuild_add_test( TARGET  test_ufo_gnssroBndGSI_opr
                  SOURCES mains/TestObsOperator.cc
                  ARGS    "testinput/gnssrobndgsi.yaml"
                  LIBS    ufo )

ecbuild_add_test( TARGET  test_ufo_gnssroBndGSI_tlad
                  SOURCES mains/TestObsOperatorTLAD.cc
                  ARGS    "testinput/gnssrobndgsi.yaml"
                  LIBS    ufo )

ecbuild_add_test( TARGET  test_ufo_satwind_opr
                  MPI     4
                  SOURCES mains/TestObsOperator.cc
                  ARGS    "testinput/satwind.yaml"
                  LIBS    ufo )

ecbuild_add_test( TARGET  test_ufo_scatwind_opr
                  SOURCES mains/TestObsOperator.cc
                  ARGS    "testinput/scatwind.yaml"
                  LIBS    ufo )

ecbuild_add_test( TARGET  test_ufo_qc_boundscheck
                  SOURCES mains/TestObsFilters.cc
                  ARGS    "testinput/qc_boundscheck.yaml"
                  LIBS    ufo )

<<<<<<< HEAD
ecbuild_add_test( TARGET  test_ufo_qc_differencecheck
                  SOURCES mains/TestObsFilters.cc
                  ARGS    "testinput/qc_differencecheck.yaml"
		  LIBS    ufo )
=======
ecbuild_add_test( TARGET  test_ufo_qc_backgroundcheck
                  SOURCES mains/TestObsFilters.cc
                  ARGS    "testinput/qc_backgroundcheck.yaml"
                  LIBS    ufo )
>>>>>>> bbd55926

ecbuild_add_test( TARGET  test_ufo_qc_domainchk_zenith
                  SOURCES mains/TestObsFilters.cc
                  ARGS    "testinput/qc_domainchk_zenith.yaml"
                  LIBS    ufo )

ecbuild_add_test( TARGET  test_ufo_qc_thinning
                  SOURCES mains/TestObsFilters.cc
                  ARGS    "testinput/qc_thinning.yaml"
                  LIBS    ufo )

ecbuild_add_test( TARGET  test_ufo_qc_thinning_rad
                  SOURCES mains/TestObsFilters.cc
                  ARGS    "testinput/qc_thinning_rad.yaml"
                  LIBS    ufo )

if( ${ROPP-UFO_FOUND} )
ecbuild_add_test( TARGET  test_ufo_gnssroBndROPP1D_opr
                  SOURCES mains/TestObsOperator.cc
                  ARGS    "testinput/gnssrobndropp1d.yaml"
                  LIBS    ufo )

ecbuild_add_test( TARGET  test_ufo_gnssroBndROPP1D_tlad
                  SOURCES mains/TestObsOperatorTLAD.cc
                  ARGS    "testinput/gnssrobndropp1d.yaml"
                  LIBS    ufo )

ecbuild_add_test( TARGET  test_ufo_gnssroBndROPP1D_qc
                  SOURCES mains/TestObsFilters.cc
                  ARGS    "testinput/gnssrobndropp1d.yaml"
                  LIBS    ufo )

ecbuild_add_test( TARGET  test_ufo_gnssroBndROPP2D_opr
                  SOURCES mains/TestObsOperator.cc
                  ARGS    "testinput/gnssrobndropp2d.yaml"
                  LIBS    ufo )

ecbuild_add_test( TARGET  test_ufo_gnssroBndROPP2D_tlad
                  SOURCES mains/TestObsOperatorTLAD.cc
                  ARGS    "testinput/gnssrobndropp2d.yaml"
                  LIBS    ufo )
endif( ${ROPP-UFO_FOUND} )

# Marine UFO tests
ecbuild_add_test( TARGET  test_ufo_seaicefrac_opr
                  SOURCES mains/TestObsOperator.cc
                  ARGS    "testinput/seaicefrac.yaml"
                  LIBS    ufo )

ecbuild_add_test( TARGET  test_ufo_seaicefrac_tlad
                  SOURCES mains/TestObsOperatorTLAD.cc
                  ARGS    "testinput/seaicefrac.yaml"
                  LIBS    ufo )

ecbuild_add_test( TARGET  test_ufo_seaicethick_opr
                  SOURCES mains/TestObsOperator.cc
                  ARGS    "testinput/seaicethick.yaml"
                  LIBS    ufo )

ecbuild_add_test( TARGET  test_ufo_seaicethick_tlad
                  SOURCES mains/TestObsOperatorTLAD.cc
                  ARGS    "testinput/seaicethick.yaml"
                  LIBS    ufo )

ecbuild_add_test( TARGET  test_ufo_sst_opr
                  SOURCES mains/TestObsOperator.cc
                  ARGS    "testinput/sea_surface_temp.yaml"
                  LIBS    ufo )

ecbuild_add_test( TARGET  test_ufo_sst_tlad
                  SOURCES mains/TestObsOperatorTLAD.cc
                  ARGS    "testinput/sea_surface_temp.yaml"
                  LIBS    ufo )

ecbuild_add_test( TARGET  test_ufo_adt_opr
                  SOURCES mains/TestObsOperator.cc
                  ARGS    "testinput/adt.yaml"
                  LIBS    ufo )

ecbuild_add_test( TARGET  test_ufo_adt_tlad
                  SOURCES mains/TestObsOperatorTLAD.cc
                  ARGS    "testinput/adt.yaml"
                  LIBS    ufo )    

ecbuild_add_test( TARGET  test_ufo_CoolSkin_opr
                  SOURCES mains/TestObsOperator.cc
                  ARGS    "testinput/coolskin.yaml"
                  LIBS    ufo )

ecbuild_add_test( TARGET  test_ufo_CoolSkin_tlad
                  SOURCES mains/TestObsOperatorTLAD.cc
                  ARGS    "testinput/coolskin.yaml"
                  LIBS    ufo )


# Marine UFO tests
if( ${GSW_FOUND} )
    ecbuild_add_test( TARGET  test_ufo_insitutemperature_opr
                      SOURCES mains/TestObsOperator.cc
                      ARGS    "testinput/tprof.yaml"
                      LIBS    ufo )

    ecbuild_add_test( TARGET  test_ufo_insitutemperature_tlad
                      SOURCES mains/TestObsOperatorTLAD.cc
                      ARGS    "testinput/tprof.yaml"
                      LIBS    ufo )

    ecbuild_add_test( TARGET  test_ufo_marinevertinterp_opr
                      SOURCES mains/TestObsOperator.cc
                      ARGS    "testinput/genericprof.yaml"
                      LIBS    ufo )

    ecbuild_add_test( TARGET  test_ufo_marinevertinterp_tlad
                      SOURCES mains/TestObsOperatorTLAD.cc
                      ARGS    "testinput/genericprof.yaml"
                      LIBS    ufo )

endif( ${GSW_FOUND} )

ecbuild_add_test( TARGET  test_ufo_aod_opr_crtm
                  SOURCES mains/TestObsOperator.cc
                  ARGS    "testinput/aod_crtm.yaml"
                  LIBS    ufo )

ecbuild_add_test( TARGET  test_ufo_aod_tlad_crtm
                  SOURCES mains/TestObsOperatorTLAD.cc
                  ARGS    "testinput/aod_crtm.yaml"
                  LIBS    ufo )

#####################################################################
# Files for CRTM tests
#####################################################################

list( APPEND crtm_test_input
AerosolCoeff/Little_Endian/AerosolCoeff.bin
CloudCoeff/Little_Endian/CloudCoeff.bin
EmisCoeff/MW_Water/Little_Endian/FASTEM6.MWwater.EmisCoeff.bin
EmisCoeff/IR_Ice/SEcategory/Little_Endian/NPOESS.IRice.EmisCoeff.bin
EmisCoeff/IR_Land/SEcategory/Little_Endian/NPOESS.IRland.EmisCoeff.bin
EmisCoeff/IR_Snow/SEcategory/Little_Endian/NPOESS.IRsnow.EmisCoeff.bin
EmisCoeff/VIS_Ice/SEcategory/Little_Endian/NPOESS.VISice.EmisCoeff.bin
EmisCoeff/VIS_Land/SEcategory/Little_Endian/NPOESS.VISland.EmisCoeff.bin
EmisCoeff/VIS_Snow/SEcategory/Little_Endian/NPOESS.VISsnow.EmisCoeff.bin
EmisCoeff/VIS_Water/SEcategory/Little_Endian/NPOESS.VISwater.EmisCoeff.bin
EmisCoeff/IR_Water/Little_Endian/Nalli.IRwater.EmisCoeff.bin
EmisCoeff/IR_Land/SEcategory/Little_Endian/USGS.IRland.EmisCoeff.bin
EmisCoeff/VIS_Land/SEcategory/Little_Endian/USGS.VISland.EmisCoeff.bin
SpcCoeff/Little_Endian/hirs4_metop-a.SpcCoeff.bin
TauCoeff/ODPS/Little_Endian/hirs4_metop-a.TauCoeff.bin
SpcCoeff/Little_Endian/amsua_n19.SpcCoeff.bin
TauCoeff/ODPS/Little_Endian/amsua_n19.TauCoeff.bin
SpcCoeff/Little_Endian/atms_npp.SpcCoeff.bin
TauCoeff/ODPS/Little_Endian/atms_npp.TauCoeff.bin
SpcCoeff/Little_Endian/gmi_gpm.SpcCoeff.bin
TauCoeff/ODPS/Little_Endian/gmi_gpm.TauCoeff.bin
SpcCoeff/Little_Endian/seviri_m08.SpcCoeff.bin
TauCoeff/ODAS/Little_Endian/seviri_m08.TauCoeff.bin
SpcCoeff/Little_Endian/cris-fsr_npp.SpcCoeff.bin
TauCoeff/ODPS/Little_Endian/cris-fsr_npp.TauCoeff.bin
SpcCoeff/Little_Endian/iasi_metop-a.SpcCoeff.bin
TauCoeff/ODPS/Little_Endian/iasi_metop-a.TauCoeff.bin
SpcCoeff/Little_Endian/mhs_n19.SpcCoeff.bin
TauCoeff/ODPS/Little_Endian/mhs_n19.TauCoeff.bin
SpcCoeff/Little_Endian/sndrD1_g15.SpcCoeff.bin
TauCoeff/ODPS/Little_Endian/sndrD1_g15.TauCoeff.bin
SpcCoeff/Little_Endian/sndrD2_g15.SpcCoeff.bin
TauCoeff/ODPS/Little_Endian/sndrD2_g15.TauCoeff.bin
SpcCoeff/Little_Endian/sndrD3_g15.SpcCoeff.bin
TauCoeff/ODPS/Little_Endian/sndrD3_g15.TauCoeff.bin
SpcCoeff/Little_Endian/sndrD4_g15.SpcCoeff.bin
TauCoeff/ODPS/Little_Endian/sndrD4_g15.TauCoeff.bin
SpcCoeff/Little_Endian/airs_aqua.SpcCoeff.bin
TauCoeff/ODPS/Little_Endian/airs_aqua.TauCoeff.bin
SpcCoeff/Little_Endian/v.viirs-m_npp.SpcCoeff.bin
TauCoeff/ODAS/Little_Endian/v.viirs-m_npp.TauCoeff.bin
SpcCoeff/Little_Endian/abi_g16.SpcCoeff.bin
TauCoeff/ODPS/Little_Endian/abi_g16.TauCoeff.bin
SpcCoeff/Little_Endian/ahi_himawari8.SpcCoeff.bin
TauCoeff/ODPS/Little_Endian/ahi_himawari8.TauCoeff.bin
)

# Symlink all CRTM files
CREATE_SYMLINK_FILENAME( ${crtm_SOURCE_DIR}/fix
                         ${CMAKE_CURRENT_BINARY_DIR}/Data
                         ${crtm_test_input} )

#####################################################################
# Files for RTTOV tests
#####################################################################
if( ${RTTOV_FOUND} )
list( APPEND rttov_test_input
rttov7pred54L/rtcoef_noaa_19_amsua.dat
)

# Symlink all CRTM files
CREATE_SYMLINK_FILENAME( ${rttov_SOURCE_DIR}/rtcoef_rttov12
                         ${CMAKE_CURRENT_BINARY_DIR}/Data
                         ${rttov_test_input} )
endif( ${RTTOV_FOUND} )<|MERGE_RESOLUTION|>--- conflicted
+++ resolved
@@ -396,17 +396,15 @@
                   ARGS    "testinput/qc_boundscheck.yaml"
                   LIBS    ufo )
 
-<<<<<<< HEAD
 ecbuild_add_test( TARGET  test_ufo_qc_differencecheck
                   SOURCES mains/TestObsFilters.cc
                   ARGS    "testinput/qc_differencecheck.yaml"
-		  LIBS    ufo )
-=======
+                  LIBS    ufo )
+      
 ecbuild_add_test( TARGET  test_ufo_qc_backgroundcheck
                   SOURCES mains/TestObsFilters.cc
                   ARGS    "testinput/qc_backgroundcheck.yaml"
                   LIBS    ufo )
->>>>>>> bbd55926
 
 ecbuild_add_test( TARGET  test_ufo_qc_domainchk_zenith
                   SOURCES mains/TestObsFilters.cc
