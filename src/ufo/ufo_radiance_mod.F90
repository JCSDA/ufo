! (C) Copyright 2017 UCAR
! 
! This software is licensed under the terms of the Apache Licence Version 2.0
! which can be obtained at http://www.apache.org/licenses/LICENSE-2.0. 

!> Fortran module to handle radiance observations

module ufo_radiance_mod
  
  use ufo_obs_data
  use ufo_obs_data_mod
  use ufo_obs_vectors
<<<<<<< HEAD
  use ufo_vars_mod
  use ufo_locs_mod
  use ufo_geovals_mod
=======
  use ufo_locs_mod
  use ufo_geovals_mod
  use ufo_geovals_mod_c, only: ufo_geovals_registry
  use ufo_vars_mod
>>>>>>> 641abf6a
  use kinds
  
  use crtm_module
  implicit none

  public :: ufo_radiance_eqv

  private
  
  
  ! ------------------------------------------------------------------------------
contains
  
  ! ------------------------------------------------------------------------------

  subroutine ufo_radiance_eqv(geovals, obss, hofx) 
    use radDiag_mod, only: RadDiag
    use ufo_obs_data_mod, only: Radiance
    implicit none
    type(ufo_geovals), intent(in)    :: geovals
    type(obs_data),    intent(inout) :: obss
    type(obs_vector),  intent(inout) :: hofx

    !*************************************************************************************
    !******* Begin CRTM block ************************************************************
    !*************************************************************************************

    ! --------------------------
    ! Some non-CRTM-y Parameters
    ! --------------------------
    CHARACTER(*), PARAMETER :: PROGRAM_NAME   = 'ufo_radiance_mod.F90'
    
    
    ! ============================================================================
    ! STEP 2. **** SET UP SOME PARAMETERS FOR THE CRTM RUN ****
    !

    ! Directory location of coefficients
    !** temporary local path for storing coefficient files (2 files per sensor), also several non-sensor specific binary files needed for other things
    !** NOTE: for some strange reason, this compiled as little endian, even though BIG_ENDIAN was specified on the compiler flags --BTJ
    CHARACTER(*), PARAMETER :: ENDIAN_TYPE='little_endian'
    CHARACTER(*), PARAMETER :: COEFFICIENT_PATH='Data/'

    ! Profile dimensions
    !** UFO to provide N_LAYERS, N_ABSORBERS, N_CLOUDS, N_AEROSOLS
    INTEGER, PARAMETER :: N_PROFILES  = 12  !** required because of the rank of the atm and sfc structures
    INTEGER, PARAMETER :: N_LAYERS    = 71 !64 !** UFO  !** need a way to populate this... 
    INTEGER, PARAMETER :: N_ABSORBERS = 3  !** UFO
    INTEGER, PARAMETER :: N_CLOUDS    = 2  !** UFO
    INTEGER, PARAMETER :: N_AEROSOLS  = 0  !** UFO
    
    ! Sensor information
    INTEGER     , PARAMETER :: N_SENSORS = 1  !** each call to CRTM will be for a single sensor type (zenith/scan angle will be different)
    !  CHARACTER(*), PARAMETER :: SENSOR_ID(N_SENSORS) = (/'cris399_npp','atms_npp   '/)  !** example of how to list multiple sensors
    CHARACTER(*), PARAMETER :: SENSOR_ID(N_SENSORS) = (/'amsua_n19'/)  !** UFO to provide sensor name
    
    ! Some pretend geometry angles. The scan angle is based
    ! on the default Re (earth radius) and h (satellite height)
    REAL(fp), PARAMETER :: ZENITH_ANGLE      = -44.65_fp   !** UFO to provide (however, I would not be against creating a geometry database...--BTJ)
    REAL(fp), PARAMETER :: SCAN_ANGLE        = -35.0_fp  !** UFO to provide
    REAL(fp), PARAMETER :: Latitude          = 46.3369
    REAL(fp), PARAMETER :: Longitude         = 354.4514
    REAL(fp), PARAMETER :: Elevation         = 161
    REAL(fp), PARAMETER :: Obs_Time          = -1.83777777777778
    REAL(fp), PARAMETER :: Scan_Position     = 4
    REAL(fp), PARAMETER :: Sat_Zenith_Angle  = -44.65
    REAL(fp), PARAMETER :: Sat_Azimuth_Angle = 290.23
    REAL(fp), PARAMETER :: Sol_Zenith_Angle  = 118.88
    REAL(fp), PARAMETER :: Sol_Azimuth_Angle = 66.63
                
    !** NOTE: From CRTM_Parameters.f90, the maximum zenith angle is fixed at:
    !** REAL(fp), PUBLIC, PARAMETER :: MAX_TRANS_ZENITH_ANGLE = 63.6122_fp !corresponding to amass 2.25
    !**   I will try to figure out why this is the maximum. --BTJ
    ! ============================================================================
    
    ! ---------
    ! Local Variables
    ! ---------
    CHARACTER(256) :: message, version
    INTEGER        :: err_stat, alloc_stat
    INTEGER        :: n_channels
    INTEGER        :: l, m, n, nc, i
    real(fp)       :: cf
    
    
    ! ============================================================================
    ! STEP 3. **** DEFINE THE CRTM INTERFACE STRUCTURES ****
    !
    ! 3a. Define the "non-demoninational" arguments
    ! ---------------------------------------------
    TYPE(CRTM_ChannelInfo_type)             :: chinfo(N_SENSORS)
    TYPE(CRTM_Geometry_type)                :: geo(N_PROFILES)
    
    
    ! 3b. Define the FORWARD variables
    ! --------------------------------
    TYPE(CRTM_Atmosphere_type)              :: atm(N_PROFILES)
    TYPE(CRTM_Surface_type)                 :: sfc(N_PROFILES)
    TYPE(CRTM_RTSolution_type), ALLOCATABLE :: rts(:,:)
    
    
    ! 3c. Define the K-MATRIX variables
    ! ---------------------------------
    TYPE(CRTM_Atmosphere_type), ALLOCATABLE :: atm_K(:,:)
    TYPE(CRTM_Surface_type)   , ALLOCATABLE :: sfc_K(:,:)
    TYPE(CRTM_RTSolution_type), ALLOCATABLE :: rts_K(:,:)
    ! ============================================================================

    type(ufo_geoval)     :: geoval
    character(MAXVARLEN) :: varname
    logical              :: lfound
    integer              :: ivar

    integer              :: nobs
    integer              :: nlocs
    real(fp) :: rmse

    ! Program header
    ! --------------

    nobs=obss%nobs; nlocs=obss%nlocs
    obss%Obspoint => Radiance

!** geovals index and variable names:
!!$ 1   Temperature
!!$ 2   Water vapor
!!$ 3   Pressure
!!$ 4   Level pressure
!!$ 5   Ozone
!!$ 6   Cloud liquid
!!$ 7   Cloud ice
!!$ 8   Water_Fraction
!!$ 9   Land_Fraction
!!$ 10  Ice_Fraction
!!$ 11  Snow_Fraction
!!$ 12  Water_Temperature
!!$ 13  Land_Temperature
!!$ 14  Ice_Temperature
!!$ 15  Snow_Temperature
!!$ 16  Vegetation_Fraction
!!$ 17  Sfc_Wind_Speed
!!$ 18  Sfc_Wind_Direction
!!$ 19  Lai
!!$ 20  Soil_Moisture
!!$ 21  Soil_Temperature
!!$ 22  Land_Type_Index
!!$ 23  Vegetation_Type
!!$ 24  Soil_Type

    
    CALL CRTM_Version( Version )
    CALL Program_Message( PROGRAM_NAME, &
         'Check/example program for the CRTM Forward and K-Matrix functions using '//&
         ENDIAN_TYPE//' coefficient datafiles', &
         'CRTM Version: '//TRIM(Version) )
    
    ! ============================================================================
    ! STEP 4. **** INITIALIZE THE CRTM ****
    !
    ! 4a. Initialise all the sensors at once
    ! --------------------------------------
    !** NOTE: CRTM_Init points to the various binary files needed for CRTM.  See the
    !**       CRTM_Lifecycle.f90 for more details. 
    WRITE( *,'(/5x,"Initializing the CRTM...")' )
    err_stat = CRTM_Init( SENSOR_ID, &
         chinfo, &
         File_Path=COEFFICIENT_PATH, &
         Quiet=.TRUE.)
    IF ( err_stat /= SUCCESS ) THEN
       message = 'Error initializing CRTM'
       CALL Display_Message( PROGRAM_NAME, message, FAILURE )
       STOP
    END IF
    
    ! 4b. Output some channel information
    ! -----------------------------------
    n_channels = SUM(CRTM_ChannelInfo_n_Channels(chinfo))
    !WRITE( *,'(/5x,"Processing a total of ",i0," channels...", i0, " layers..")' ) n_channels, N_LAYERS
    DO n = 1, N_SENSORS
       !WRITE( *,'(7x,i0," from ",a)' ) &
       !     CRTM_ChannelInfo_n_Channels(chinfo(n)), TRIM(SENSOR_ID(n))
    END DO
    ! ============================================================================
    ! Begin loop over sensors
    !** UFO: this loop isn't necessary if we're calling CRTM for each sensor -- it's
    !        not clear to me whether it's more efficient to call all sensors at once
    !        or do each one individually.  I'm leaving this capability intact.  
    ! 
    ! ----------------------------------------------------------------------------
    Sensor_Loop: DO n = 1, N_SENSORS
       
       ! ==========================================================================
       ! STEP 5. **** ALLOCATE STRUCTURE ARRAYS ****
       !
       ! 5a. Determine the number of channels
       !     for the current sensor
       ! ------------------------------------
       n_channels = CRTM_ChannelInfo_n_Channels(chinfo(n))
       
       ! 5b. Allocate the ARRAYS
       ! -----------------------
       ALLOCATE( rts( n_channels, N_PROFILES ), &
            atm_K( n_channels, N_PROFILES ), &
            sfc_K( n_channels, N_PROFILES ), &
            rts_K( n_channels, N_PROFILES ), &
            STAT = alloc_stat )
       IF ( alloc_stat /= 0 ) THEN
          message = 'Error allocating structure arrays'
          CALL Display_Message( PROGRAM_NAME, message, FAILURE )
          STOP
       END IF
       
       ! 5c. Allocate the STRUCTURE INTERNALS
       !     NOTE: Only the Atmosphere structures
       !           are allocated in this example
       ! ----------------------------------------
       ! The input FORWARD structure
       CALL CRTM_Atmosphere_Create( atm, N_LAYERS, N_ABSORBERS, N_CLOUDS, N_AEROSOLS )
       IF ( ANY(.NOT. CRTM_Atmosphere_Associated(atm)) ) THEN
          message = 'Error allocating CRTM Forward Atmosphere structure'
          CALL Display_Message( PROGRAM_NAME, message, FAILURE )
          STOP
       END IF
       
       ! The output K-MATRIX structure
       CALL CRTM_Atmosphere_Create( atm_K, N_LAYERS, N_ABSORBERS, N_CLOUDS, N_AEROSOLS )
       IF ( ANY(.NOT. CRTM_Atmosphere_Associated(atm_K)) ) THEN
          message = 'Error allocating CRTM K-matrix Atmosphere structure'
          CALL Display_Message( PROGRAM_NAME, message, FAILURE )
          STOP
       END IF
       ! ==========================================================================
       
       ! ==========================================================================
       ! STEP 6. **** ASSIGN INPUT DATA ****
       !
       ! 6a. Atmosphere and Surface input
       !     NOTE: that this is the hard part (in my opinion :o). The mechanism by
       !     by which the atmosphere and surface data are loaded in to their
       !     respective structures below was done purely to keep the step-by-step
       !     instructions in this program relatively "clean".
       ! ------------------------------------------------------------------------
       !** UFO NOTE: this is where input data from UFO/OOPS will be loaded
       !**           subroutines not necessary, but helps cleanly separate atmos
       !**           and surface data. 

       CALL Load_Atm_Data()   !** NOTE: could be moved out of sensor loop
       
       !** NOTE:  need to add in cloud and aerosol data to read routine
       
       CALL Load_Sfc_Data()   !** NOTE: could be moved out of sensor loop
       
       ! 6b. Geometry input
       ! ------------------
       ! All profiles are given the same value
       !  The Sensor_Scan_Angle is optional.
       ! ** UFO NOTE: sensor geometry information will need to be provided by calling
       !          routines -- we can't use hardcoded values.  
       CALL Load_Geom_Data()

!!$       REAL(fp), PARAMETER :: Latitude          = 46.3369
!!$       REAL(fp), PARAMETER :: Longitude         = 354.4514
!!$       REAL(fp), PARAMETER :: Elevation         = 161
!!$       REAL(fp), PARAMETER :: Obs_Time          = -1.83777777777778
!!$       REAL(fp), PARAMETER :: Scan_Position     = 4  !** at 3.333 degrees per scan position, starting at 48.333, so this is -48.333+4*3.333 = 
!!$       REAL(fp), PARAMETER :: Sat_Zenith_Angle  = -44.65
!!$       REAL(fp), PARAMETER :: Sat_Azimuth_Angle = 290.23
!!$       REAL(fp), PARAMETER :: Sol_Zenith_Angle  = 118.88
!!$       REAL(fp), PARAMETER :: Sol_Azimuth_Angle = 66.63
       
       ! ==========================================================================
       
       ! ==========================================================================
       ! STEP 7. **** INITIALIZE THE K-MATRIX ARGUMENTS ****
       !
       ! 7a. Zero the K-matrix OUTPUT structures
       ! ---------------------------------------
       !** UFO: these structures will be used in the adjoint, so will need to be
       !**      passed back out. 
       CALL CRTM_Atmosphere_Zero( atm_K )
       CALL CRTM_Surface_Zero( sfc_K )
       
       ! 7b. Inintialize the K-matrix INPUT so
       !     that the results are dTb/dx
       ! -------------------------------------
       rts_K%Radiance               = ZERO
       rts_K%Brightness_Temperature = ONE
       ! ==========================================================================

       ! ==========================================================================
       ! STEP 8. **** CALL THE CRTM FUNCTIONS FOR THE CURRENT SENSOR ****
       !
       call CRTM_Atmosphere_Inspect(atm(12))
       call CRTM_Surface_Inspect(sfc(12))
!       call CRTM_Geometry_Inspect(geo(1))
!       call CRTM_ChannelInfo_Inspect(chinfo(1))

!       WRITE( *, '( /5x, "Calling the CRTM functions for ",a,"..." )' ) TRIM(SENSOR_ID(n))
       
       ! 8a. The forward model call for each sensor
       ! -----------------------------------------------
       err_stat = CRTM_Forward( atm, &  ! Input
            sfc                    , &  ! Input
            geo                    , &  ! Input
            chinfo(n:n)            , &  ! Input
            rts          )              ! Output
       IF ( err_stat /= SUCCESS ) THEN
          message = 'Error calling CRTM Forward Model for '//TRIM(SENSOR_ID(n))
          CALL Display_Message( PROGRAM_NAME, message, FAILURE )
          STOP
       END IF

       ! 8b. The K-matrix model
       ! ----------------------
       err_stat = CRTM_K_Matrix( atm, &  ! FORWARD  Input
            sfc                     , &  ! FORWARD  Input
            rts_K                   , &  ! K-MATRIX Input
            geo                     , &  ! Input
            chinfo(n:n)             , &  ! Input
            atm_K                   , &  ! K-MATRIX Output
            sfc_K                   , &  ! K-MATRIX Output
            rts          )               ! FORWARD  Output
       IF ( err_stat /= SUCCESS ) THEN
          message = 'Error calling CRTM K-Matrix Model for '//TRIM(SENSOR_ID(n))
          CALL Display_Message( PROGRAM_NAME, message, FAILURE )
          STOP
       END IF
       ! ==========================================================================
       
       ! ============================================================================
       ! 8c. **** OUTPUT THE RESULTS TO SCREEN (optional) ****
       !
       ! User should read the user guide or the source code of the routine
       ! CRTM_RTSolution_Inspect in the file CRTM_RTSolution_Define.f90 to
       ! select the needed variables for outputs.  These variables are contained
       ! in the structure RTSolution.

       rmse = 0
       DO m = 1, N_PROFILES
          WRITE( *,'(//7x,"Profile ",i0," output for ",a )') m, TRIM(Sensor_Id(n))
          DO l = 1, n_Channels
!             WRITE( *, '(/5x,"Channel ",i0," results")') chinfo(n)%Sensor_Channel(l)
             !CALL CRTM_RTSolution_Inspect(rts(l,m))
             !print '(A,I4,A2,F12.3)', '[Ch] TB: [', chinfo(n)%Sensor_Channel(l), '] ', rts(l,m)%Brightness_Temperature
             print *, rts(l,m)%Brightness_Temperature, Radiance%datachan(m,l)%tbobs - Radiance%datachan(m,l)%omgnbc
             rmse = rmse + (Radiance%datachan(m,l)%tbobs - Radiance%datachan(m,l)%omgnbc) * (Radiance%datachan(m,l)%tbobs - Radiance%datachan(m,l)%omgnbc)
          END DO
       END DO

       rmse = sqrt(rmse / (n_profiles * n_channels))
       print *, 'rmse: ', rmse
     

       ! output to hofx structure   
       hofx%values(:) = 0.0
       i = 1
       do m = 1, N_PROFILES
         do l = 1, n_Channels
           hofx%values(i) = rts(l,m)%Brightness_Temperature - (Radiance%datachan(m,l)%tbobs - Radiance%datachan(m,l)%omgnbc) !AS: I'm guessing here.
           i = i + 1
         enddo
         print *, m, ' profile: ', minval(hofx%values( (m-1)*n_channels+1 : m*n_channels)), maxval(hofx%values( (m-1)*n_channels+1 : m*n_channels))
       enddo
       print *, 'maxdiff: ', minval(hofx%values), maxval(hofx%values)
       ! ==========================================================================
       ! STEP 9. **** CLEAN UP FOR NEXT SENSOR ****
       !
       ! 9a. Deallocate the structures
       ! -----------------------------
       CALL CRTM_Atmosphere_Destroy(atm_K)
       CALL CRTM_Atmosphere_Destroy(atm)
       CALL CRTM_RTSolution_Destroy(rts_K)
       CALL CRTM_RTSolution_Destroy(rts)
       CALL CRTM_Surface_Destroy(sfc)
       CALL CRTM_Surface_Destroy(sfc_K)
       
       !** NOTE: Not 100% clear if any of the RTS structures need to be destroyed. 
       
       ! 9b. Deallocate the arrays !** NOTE: this is required
       ! -------------------------
       DEALLOCATE(rts, rts_K, sfc_K, atm_K, STAT = alloc_stat)
       IF ( alloc_stat /= 0 ) THEN
          message = 'Error allocating structure arrays'
          CALL Display_Message( PROGRAM_NAME, message, FAILURE )
          STOP
       END IF
       ! ==========================================================================
       
    END DO Sensor_Loop
    
    ! ==========================================================================
    ! 10. **** DESTROY THE CRTM ****
    !
    WRITE( *, '( /5x, "Destroying the CRTM..." )' )
    err_stat = CRTM_Destroy( chinfo )
    IF ( err_stat /= SUCCESS ) THEN
       message = 'Error destroying CRTM'
       CALL Display_Message( PROGRAM_NAME, message, FAILURE )
       STOP
    END IF
    ! ==========================================================================
    
  CONTAINS
    
    ! ==========================================================================
    !                Below are some internal procedures that load the
    !                necessary input structures with some pretend data
    ! ==========================================================================
    
    !
    ! Internal subprogam to load some test profile data
    !
    SUBROUTINE Load_Atm_Data()
      ! Local variables
      INTEGER :: nc, NL
      INTEGER :: k1, k2
      
      ! 4a.1 Profile #1
      ! ---------------
      ! ...Profile and absorber definitions (fake/placeholder()

!!$ 1     Temperature
!!$ 2     Water vapor
!!$ 3     Pressure
!!$ 4     Level pressure
!!$ 5     Ozone
!!$ 6     Cloud liquid
!!$ 7     Cloud ice
!!$ 8     Water_Fraction
!!$ 9     Land_Fraction
!!$ 10    Ice_Fraction
!!$ 11    Snow_Fraction
!!$ 12    Water_Temperature
!!$ 13    Land_Temperature
!!$ 14    Ice_Temperature
!!$ 15    Snow_Temperature
!!$ 16    Vegetation_Fraction
!!$ 17    Sfc_Wind_Speed
!!$ 18    Sfc_Wind_Direction
!!$ 19    Land_Type_Index
      
      do k1 = 1,geovals%nvar
         varname = geovals%variables%fldnames(k1)
         print *, k1, varname
      end do

      !** populate the atmosphere structures for CRTM (atm(k1), for the k1-th profile)
      do k1 = 1,N_PROFILES
         lfound = ufo_geovals_get_var(geovals,'Temperature             ', geoval)
         atm(k1)%Temperature(1:N_LAYERS) = geoval%vals(:,k1) !geoval%vals(N_LAYERS:1:-1,k1) !** 1 == iobs, hardcoding for testing
         !print *, 'Temperature:', atm(k1)%Temperature(1:2), geoval%vals(1:2,k1)
         lfound = ufo_geovals_get_var(geovals,'Pressure                ', geoval)
         atm(k1)%Pressure(1:N_LAYERS) = geoval%vals(:,k1) !geoval%vals(N_LAYERS:1:-1,k1) !** 1 == iobs, hardcoding for testing
         !print *, 'Pressure:', atm(k1)%Pressure(1:2), geoval%vals(1:2,k1)
         lfound = ufo_geovals_get_var(geovals,'Level pressure          ', geoval)
         atm(k1)%Level_Pressure(0:N_LAYERS) = geoval%vals(:,k1) !geoval%vals(N_LAYERS+1:1:-1,k1) !** 1 == iobs, hardcoding for testing
         !print *, 'level_pressure:', atm(k1)%Level_Pressure(0:1), geoval%vals(1:2,k1)
         atm(k1)%Climatology         = US_STANDARD_ATMOSPHERE
         atm(k1)%Absorber_Id(1:1)    = (/ H2O_ID /)
         atm(k1)%Absorber_Units(1:1) = (/ MASS_MIXING_RATIO_UNITS /)
         lfound = ufo_geovals_get_var(geovals,'Water vapor             ', geoval)
         atm(k1)%Absorber(1:N_LAYERS,1)       = geoval%vals(:,k1) !geoval%vals(N_LAYERS:1:-1,k1) !** 1 == iobs, hardcoding for testing
         !print *, 'water vapor:', atm(k1)%Absorber(1:2,1), geoval%vals(1:2,k1)
         atm(k1)%Absorber_Id(2:2)    = (/ O3_ID /)
         atm(k1)%Absorber_Units(2:2) = (/ VOLUME_MIXING_RATIO_UNITS /)
         lfound = ufo_geovals_get_var(geovals,'Ozone                   ', geoval)
         atm(k1)%Absorber(1:N_LAYERS,2)       = geoval%vals(:,k1) !geoval%vals(N_LAYERS:1:-1,k1) !** 1 == iobs, hardcoding for testing
         !print *, 'Ozone:', atm(k1)%Absorber(1:2,2), geoval%vals(1:2,k1)

         atm(k1)%Absorber_Id(3:3)    = (/ CO2_ID /)
         atm(k1)%Absorber_Units(3:3) = (/ VOLUME_MIXING_RATIO_UNITS /)
         lfound = ufo_geovals_get_var(geovals,'CO2                     ', geoval)
         atm(k1)%Absorber(1:N_LAYERS,3)       = geoval%vals(:,k1) !N_LAYERS:1:-1,k1) !** 1 == iobs, hardcoding for testing


         atm(k1)%Cloud(1)%Type = WATER_CLOUD
         lfound = ufo_geovals_get_var(geovals,'Cloud liquid            ', geoval)
         atm(k1)%Cloud(1)%Water_Content = geoval%vals(:,k1)
         lfound = ufo_geovals_get_var(geovals,'Cloud liquid efr        ', geoval)
         atm(k1)%Cloud(1)%Effective_Radius = geoval%vals(:,k1)

         atm(k1)%Cloud(2)%Type = ICE_CLOUD
         lfound = ufo_geovals_get_var(geovals,'Cloud ice               ', geoval)
         atm(k1)%Cloud(2)%Water_Content = geoval%vals(:,k1)
         lfound = ufo_geovals_get_var(geovals,'Cloud ice efr           ', geoval)
         atm(k1)%Cloud(2)%Effective_Radius = geoval%vals(:,k1)


!!$      IF ( atm(1)%n_Clouds > 0 ) THEN
!!$         k1 = 75
!!$         k2 = 79
!!$         DO nc = 1, atm(1)%n_Clouds
!!$            atm(1)%Cloud(nc)%Type = SNOW_CLOUD
!!$            atm(1)%Cloud(nc)%Effective_Radius(k1:k2) = 500.0_fp ! microns
!!$            atm(1)%Cloud(nc)%Water_Content(k1:k2)    = 10.0_fp  ! kg/m^2
!!$!            atm(1)%Cloud_Fraction = 0.25 !*** when 2.3.0 is released, uncomment this line.  
!!$         END DO
!!$      END IF

         !print *, 'Ozone:', atm(k1)%Absorber(1:2,2), geoval%vals(1:2,k1)
      enddo

      !*** example of loading aerosol data
!!$      Load_Aerosol_Data_1: IF ( atm(1)%n_Aerosols > 0 ) THEN
!!$         atm(1)%Aerosol(1)%Type = DUST_AEROSOL
!!$         atm(1)%Aerosol(1)%Effective_Radius = (/ ... /) ! microns
!!$         atm(1)%Aerosol(1)%Concentration = (/ ... /)
!!$      end IF Load_Aerosol_Data_1
         
      
    END SUBROUTINE Load_Atm_Data
    
    
    !
    ! Internal subprogam to load some test surface data
    !
    SUBROUTINE Load_Sfc_Data()
      implicit none
      integer :: k1
      character(24) :: sfc_types(4)
      real(fp) :: sfrac
      
      ! 4a.0 Surface type definitions for default SfcOptics definitions
      !      For IR and VIS, this is the NPOESS reflectivities.
      ! ---------------------------------------------------------------
      INTEGER, PARAMETER :: TUNDRA_SURFACE_TYPE         = 10  ! NPOESS Land surface type for IR/VIS Land SfcOptics
      INTEGER, PARAMETER :: SCRUB_SURFACE_TYPE          =  7  ! NPOESS Land surface type for IR/VIS Land SfcOptics
      INTEGER, PARAMETER :: COARSE_SOIL_TYPE            =  1  ! Soil type                for MW land SfcOptics
      INTEGER, PARAMETER :: GROUNDCOVER_VEGETATION_TYPE =  7  ! Vegetation type          for MW Land SfcOptics
      INTEGER, PARAMETER :: BARE_SOIL_VEGETATION_TYPE   = 11  ! Vegetation type          for MW Land SfcOptics
      INTEGER, PARAMETER :: SEA_WATER_TYPE              =  1  ! Water type               for all SfcOptics
      INTEGER, PARAMETER :: FRESH_SNOW_TYPE             =  2  ! NPOESS Snow type         for IR/VIS SfcOptics
      INTEGER, PARAMETER :: FRESH_ICE_TYPE              =  1  ! NPOESS Ice type          for IR/VIS SfcOptics
      
      
      
      ! 4a.1 Profile #1  !** UFO: to be provided by UFO
      ! ---------------
      ! ...Land surface characteristics
!!$      sfc(1)%Land_Coverage     = 0.1_fp
!!$      sfc(1)%Land_Type         = TUNDRA_SURFACE_TYPE
!!$      sfc(1)%Land_Temperature  = 272.0_fp
!!$      sfc(1)%Lai               = 0.17_fp
!!$      sfc(1)%Soil_Type         = COARSE_SOIL_TYPE
!!$      sfc(1)%Vegetation_Type   = GROUNDCOVER_VEGETATION_TYPE
!!$      ! ...Water surface characteristics
!!$      sfc(1)%Water_Coverage    = 0.5_fp
!!$      sfc(1)%Water_Type        = SEA_WATER_TYPE
!!$      sfc(1)%Water_Temperature = 275.0_fp
!!$      ! ...Snow coverage characteristics
!!$      sfc(1)%Snow_Coverage    = 0.25_fp
!!$      sfc(1)%Snow_Type        = FRESH_SNOW_TYPE
!!$      sfc(1)%Snow_Temperature = 265.0_fp
!!$      ! ...Ice surface characteristics
!!$      sfc(1)%Ice_Coverage    = 0.15_fp
!!$      sfc(1)%Ice_Type        = FRESH_ICE_TYPE
!!$      sfc(1)%Ice_Temperature = 269.0_fp


      !       varname = geovals%variables%fldnames(1)
       !******                               123456789012345678901234'

      !** loop over all surface fractions (need a way to generalize this to avoid changes in indices)
      sfc_types(1:4) = (/'Water_Fraction          ','Land_Fraction           ', 'Ice_Fraction            ', &
           'Snow_Fraction           '/)
      
      do k1 = 1,N_PROFILES
         sfc(k1)%Water_Type         = SEA_WATER_TYPE    !** NOTE: need to check how to determine fresh vs sea water types (salinity???)
         lfound                     = ufo_geovals_get_var(geovals,'Sfc_Wind_Speed          ', geoval)
         sfc(k1)%Wind_Speed         = geoval%vals(1,k1) 
         lfound                     = ufo_geovals_get_var(geovals,'Sfc_Wind_Direction      ', geoval)
         sfc(k1)%Wind_Direction     = geoval%vals(1,k1) 
         lfound                     = ufo_geovals_get_var(geovals,'Water_Fraction          ', geoval)
         sfc(k1)%Water_Coverage     = geoval%vals(1,k1) 
         lfound                     = ufo_geovals_get_var(geovals,'Water_Temperature       ', geoval)
         sfc(k1)%Water_Temperature  = geoval%vals(1,k1) 
         lfound                     = ufo_geovals_get_var(geovals,'Ice_Fraction            ', geoval)
         sfc(k1)%Ice_Coverage       = geoval%vals(1,k1) 
         lfound                     = ufo_geovals_get_var(geovals,'Ice_Temperature         ', geoval)
         sfc(k1)%Ice_Temperature    = geoval%vals(1,k1) 
         lfound                     = ufo_geovals_get_var(geovals,'Snow_Fraction           ', geoval)
         sfc(k1)%Snow_Coverage      = geoval%vals(1,k1) 
         lfound                     = ufo_geovals_get_var(geovals,'Snow_Temperature        ', geoval)
         sfc(k1)%Snow_Temperature   = geoval%vals(1,k1) 
         lfound                     = ufo_geovals_get_var(geovals,'Land_Type_Index         ', geoval)
         sfc(k1)%Land_Type          = geoval%vals(1,k1)    !** NOTE:  is this Land_Type same as CRTM's land type??
         lfound                     = ufo_geovals_get_var(geovals,'Land_Fraction           ', geoval)
         sfc(k1)%Land_Coverage      = geoval%vals(1,k1) 
         lfound                     = ufo_geovals_get_var(geovals,'Land_Temperature        ', geoval)
         sfc(k1)%Land_Temperature   = geoval%vals(1,k1) 
         lfound                     = ufo_geovals_get_var(geovals,'Lai                     ', geoval)
         sfc(k1)%Lai                = geoval%vals(1,k1) 
         lfound                     = ufo_geovals_get_var(geovals,'Vegetation_Fraction     ', geoval)
         sfc(k1)%Vegetation_Fraction = geoval%vals(1,k1) 
         lfound                     = ufo_geovals_get_var(geovals,'Vegetation_Type         ', geoval)
         sfc(k1)%Vegetation_Type    = geoval%vals(1,k1) 
         lfound                     = ufo_geovals_get_var(geovals,'Soil_Type               ', geoval)
         sfc(k1)%Soil_Type          = geoval%vals(1,k1) 
         lfound                     = ufo_geovals_get_var(geovals,'Soil_Moisture           ', geoval)
         sfc(k1)%Soil_Moisture_Content = geoval%vals(1,k1) 
         lfound                     = ufo_geovals_get_var(geovals,'Soil_Temperature        ', geoval)
         sfc(k1)%Soil_Temperature   = geoval%vals(1,k1) 
      end do

    END SUBROUTINE Load_Sfc_Data

    !
    ! Internal subprogam to load some test geometry data
    !
    SUBROUTINE Load_Geom_Data()
      implicit none
      integer :: k1
      do k1 = 1,N_PROFILES
         geo(k1)%Sensor_Zenith_Angle = Radiance%datafix(k1)%satzen_ang
         geo(k1)%Sensor_Scan_Angle   = Radiance%datafix(k1)%senscn_ang
         geo(k1)%Source_Zenith_Angle = Radiance%datafix(k1)%solzen_ang
         geo(k1)%Sensor_Azimuth_Angle = Radiance%datafix(k1)%satazm_ang
         geo(k1)%Source_Azimuth_Angle = Radiance%datafix(k1)%solazm_ang
         geo(k1)%Ifov = Radiance%datafix(k1)%senscn_pos
      enddo

    END SUBROUTINE Load_Geom_Data
    
  end subroutine ufo_radiance_eqv

<<<<<<< HEAD
=======
  ! ------------------------------------------------------------------------------
  
  subroutine ufo_radiance_equiv_tl(c_key_geovals, c_key_hofx, c_key_traj, c_bias) &
       & bind(c,name='ufo_radiance_equiv_tl_f90')
    implicit none
    integer(c_int), intent(in) :: c_key_geovals
    integer(c_int), intent(in) :: c_key_hofx
    integer(c_int), intent(in) :: c_key_traj
    real(c_double), intent(in) :: c_bias
  end subroutine ufo_radiance_equiv_tl

  ! ------------------------------------------------------------------------------

  subroutine ufo_radiance_equiv_ad(c_key_gom, c_key_hofx, c_key_traj, c_bias) &
       & bind(c,name='ufo_radiance_equiv_ad_f90')
    implicit none
    integer(c_int), intent(in) :: c_key_gom
    integer(c_int), intent(in) :: c_key_hofx
    integer(c_int), intent(in) :: c_key_traj
    real(c_double), intent(inout) :: c_bias
  end subroutine ufo_radiance_equiv_ad

  ! ------------------------------------------------------------------------------
  
>>>>>>> 641abf6a
end module ufo_radiance_mod<|MERGE_RESOLUTION|>--- conflicted
+++ resolved
@@ -10,16 +10,10 @@
   use ufo_obs_data
   use ufo_obs_data_mod
   use ufo_obs_vectors
-<<<<<<< HEAD
-  use ufo_vars_mod
-  use ufo_locs_mod
-  use ufo_geovals_mod
-=======
   use ufo_locs_mod
   use ufo_geovals_mod
   use ufo_geovals_mod_c, only: ufo_geovals_registry
   use ufo_vars_mod
->>>>>>> 641abf6a
   use kinds
   
   use crtm_module
@@ -645,8 +639,6 @@
     
   end subroutine ufo_radiance_eqv
 
-<<<<<<< HEAD
-=======
   ! ------------------------------------------------------------------------------
   
   subroutine ufo_radiance_equiv_tl(c_key_geovals, c_key_hofx, c_key_traj, c_bias) &
@@ -671,5 +663,4 @@
 
   ! ------------------------------------------------------------------------------
   
->>>>>>> 641abf6a
 end module ufo_radiance_mod