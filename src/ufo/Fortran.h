--- conflicted
+++ resolved
@@ -98,15 +98,6 @@
   void ufo_radiance_inputs_f90(const F90hop &, F90vars &);
 
 // -----------------------------------------------------------------------------
-<<<<<<< HEAD
-//  Radiosonde t observations
-// -----------------------------------------------------------------------------
-  void ufo_radiosonde_setup_f90(F90hop &, const eckit::Configuration * const *);
-  void ufo_radiosonde_delete_f90(F90hop &);
-
-  void ufo_radiosonde_t_eqv_f90(const F90goms &, const F90odb &, const F90ovec &);
-
-=======
 //  Check Observations
 // -----------------------------------------------------------------------------
   void ufo_obscheck_setup_f90(F90ocheck &, const eckit::Configuration * const *);
@@ -120,7 +111,6 @@
   void ufo_radiosonde_setup_f90(F90hop &, const eckit::Configuration * const *);
   void ufo_radiosonde_delete_f90(F90hop &);
   void ufo_radiosonde_t_eqv_f90(const F90goms &, const F90odb &, const F90ovec &);
->>>>>>> d7969623
   void ufo_radiosonde_inputs_f90(const F90hop &, F90vars &);
 
 // -----------------------------------------------------------------------------
