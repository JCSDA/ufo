--- conflicted
+++ resolved
@@ -138,14 +138,10 @@
 type(fckit_configuration),  intent(in)    :: f_confOpts
 type(fckit_configuration),  intent(in)    :: f_confOper
 
-<<<<<<< HEAD
 character(*), PARAMETER :: routine_name = 'crtm_conf_setup'
-character(len=255) :: IRVISwaterCoeff, IRVISlandCoeff, IRVISsnowCoeff, IRVISiceCoeff, MWwaterCoeff
-=======
 character(len=255) :: IRwaterCoeff, VISwaterCoeff, &
                       IRVISlandCoeff, IRVISsnowCoeff, IRVISiceCoeff, &
                       MWwaterCoeff
->>>>>>> b5e997c4
 integer :: jspec, ivar
 character(len=max_string) :: message
 character(len=:), allocatable :: str
