/*
 * (C) Copyright 2018-2019 UCAR
 *
 * This software is licensed under the terms of the Apache Licence Version 2.0
 * which can be obtained at http://www.apache.org/licenses/LICENSE-2.0.
 */

#include "ufo/filters/QCmanager.h"

#include <string>
#include <vector>

#include "eckit/config/Configuration.h"

#include "ioda/ObsDataVector.h"
#include "ioda/ObsSpace.h"
#include "oops/base/Variables.h"
#include "oops/interface/ObsFilter.h"
#include "oops/util/Logger.h"
#include "oops/util/missingValues.h"
#include "ufo/filters/QCflags.h"
#include "ufo/UfoTrait.h"

namespace ufo {

// Presets for QC filters could be performed in a function outside of any class.
// We keep them as a filter for now. The main reason for this is to be able to use
// the factory for models not in UFO/IODA.

// -----------------------------------------------------------------------------

QCmanager::QCmanager(ioda::ObsSpace & obsdb, const eckit::Configuration & config,
                     boost::shared_ptr<ioda::ObsDataVector<int> > qcflags,
                     boost::shared_ptr<ioda::ObsDataVector<float> > obserr)
  : obsdb_(obsdb), config_(config), nogeovals_(), nodiags_(), flags_(qcflags),
    observed_(obsdb.obsvariables())
{
  oops::Log::trace() << "QCmanager::QCmanager starting " << config_ << std::endl;

  ASSERT(qcflags);
  ASSERT(obserr);

  ASSERT(flags_->nvars() == observed_.size());
  ASSERT(flags_->nlocs() == obsdb_.nlocs());
  ASSERT(obserr->nvars() == observed_.size());
  ASSERT(obserr->nlocs() == obsdb_.nlocs());

  const float rmiss = util::missingValue(rmiss);
  const int imiss = util::missingValue(imiss);

  const ioda::ObsDataVector<float> obs(obsdb, observed_, "ObsValue");

  for (size_t jv = 0; jv < observed_.size(); ++jv) {
    for (size_t jobs = 0; jobs < obsdb_.nlocs(); ++jobs) {
      if ((*flags_)[jv][jobs] == imiss || obs[jv][jobs] == rmiss || (*obserr)[jv][jobs] == rmiss) {
        (*flags_)[jv][jobs] = QCflags::missing;
      }
    }
  }

  oops::Log::trace() << "QCmanager::QCmanager done" << std::endl;
}

// -----------------------------------------------------------------------------

void QCmanager::postFilter(const ioda::ObsVector & hofx, const ObsDiagnostics &) const {
  oops::Log::trace() << "QCmanager postFilter" << std::endl;

  const double missing = util::missingValue(missing);

  for (size_t jv = 0; jv < observed_.size(); ++jv) {
    for (size_t jobs = 0; jobs < obsdb_.nlocs(); ++jobs) {
      size_t iobs = observed_.size() * jobs + jv;
      if ((*flags_)[jv][jobs] == 0 && hofx[iobs] == missing) {
        (*flags_)[jv][jobs] = QCflags::Hfailed;
      }
    }
  }
  oops::Log::trace() << "QCmanager postFilter done" << std::endl;
}

// -----------------------------------------------------------------------------

QCmanager::~QCmanager() {
  oops::Log::trace() << "QCmanager::~QCmanager starting" << std::endl;
  oops::Log::info() << *this;
  oops::Log::trace() << "QCmanager::~QCmanager done" << std::endl;
}

// -----------------------------------------------------------------------------

void QCmanager::print(std::ostream & os) const {
  for (size_t jj = 0; jj < observed_.size(); ++jj) {
    size_t iobs = obsdb_.nlocs();
    size_t ipass = 0;
    size_t imiss = 0;
    size_t ipreq = 0;
    size_t ibnds = 0;
    size_t iwhit = 0;
    size_t iblck = 0;
    size_t iherr = 0;
    size_t ifgss = 0;
    size_t ignss = 0;
    size_t ithin = 0;
    size_t iclw  = 0;
    size_t idiffref = 0;
    size_t iseaice  = 0;
<<<<<<< HEAD
    size_t ionedvar  = 0;
=======
    size_t itrack   = 0;
>>>>>>> d9d893e8

    for (size_t jobs = 0; jobs < iobs; ++jobs) {
      if ((*flags_)[jj][jobs] == QCflags::pass)    ++ipass;
      if ((*flags_)[jj][jobs] == QCflags::missing) ++imiss;
      if ((*flags_)[jj][jobs] == QCflags::preQC)   ++ipreq;
      if ((*flags_)[jj][jobs] == QCflags::bounds)  ++ibnds;
      if ((*flags_)[jj][jobs] == QCflags::domain)  ++iwhit;
      if ((*flags_)[jj][jobs] == QCflags::black)   ++iblck;
      if ((*flags_)[jj][jobs] == QCflags::Hfailed) ++iherr;
      if ((*flags_)[jj][jobs] == QCflags::fguess)  ++ifgss;
      if ((*flags_)[jj][jobs] == QCflags::thinned) ++ithin;
      if ((*flags_)[jj][jobs] == QCflags::clw)     ++iclw;
      if ((*flags_)[jj][jobs] == QCflags::diffref) ++idiffref;
      if ((*flags_)[jj][jobs] == QCflags::seaice)  ++iseaice;
      if ((*flags_)[jj][jobs] == QCflags::onedvar) ++ionedvar;
      if ((*flags_)[jj][jobs] == 76 || (*flags_)[jj][jobs] == 77)  ++ignss;
      if ((*flags_)[jj][jobs] == QCflags::track)  ++itrack;
    }

    obsdb_.comm().allReduceInPlace(iobs, eckit::mpi::sum());
    obsdb_.comm().allReduceInPlace(ipass, eckit::mpi::sum());
    obsdb_.comm().allReduceInPlace(imiss, eckit::mpi::sum());
    obsdb_.comm().allReduceInPlace(ipreq, eckit::mpi::sum());
    obsdb_.comm().allReduceInPlace(ibnds, eckit::mpi::sum());
    obsdb_.comm().allReduceInPlace(iwhit, eckit::mpi::sum());
    obsdb_.comm().allReduceInPlace(iblck, eckit::mpi::sum());
    obsdb_.comm().allReduceInPlace(iherr, eckit::mpi::sum());
    obsdb_.comm().allReduceInPlace(ifgss, eckit::mpi::sum());
    obsdb_.comm().allReduceInPlace(iclw,  eckit::mpi::sum());
    obsdb_.comm().allReduceInPlace(ignss, eckit::mpi::sum());
    obsdb_.comm().allReduceInPlace(ithin, eckit::mpi::sum());
    obsdb_.comm().allReduceInPlace(idiffref, eckit::mpi::sum());
    obsdb_.comm().allReduceInPlace(iseaice,  eckit::mpi::sum());
<<<<<<< HEAD
    obsdb_.comm().allReduceInPlace(ionedvar,  eckit::mpi::sum());
=======
    obsdb_.comm().allReduceInPlace(itrack,  eckit::mpi::sum());
>>>>>>> d9d893e8


    if (obsdb_.comm().rank() == 0) {
      const std::string info = "QC " + flags_->obstype() + " " + observed_[jj] + ": ";
      if (imiss > 0) os << info << imiss << " missing values." << std::endl;
      if (ipreq > 0) os << info << ipreq << " rejected by pre QC." << std::endl;
      if (ibnds > 0) os << info << ibnds << " out of bounds." << std::endl;
      if (iwhit > 0) os << info << iwhit << " out of domain of use." << std::endl;
      if (iblck > 0) os << info << iblck << " black-listed." << std::endl;
      if (iherr > 0) os << info << iherr << " H(x) failed." << std::endl;
      if (ithin > 0) os << info << ithin << " removed by thinning." << std::endl;
      if (iclw  > 0) os << info << iclw  << " removed by cloud liquid water check." << std::endl;
      if (ifgss > 0) os << info << ifgss << " rejected by first-guess check." << std::endl;
      if (ignss > 0) os << info << ignss << " rejected by GNSSRO reality check." << std::endl;
      if (idiffref > 0) os << info << idiffref << " rejected by difference check." << std::endl;
      if (iseaice  > 0) os << info << iseaice  << " removed by sea ice check." << std::endl;
<<<<<<< HEAD
      if (ionedvar  > 0) os << info << ionedvar  << " removed by 1D Var check." << std::endl;
=======
      if (itrack   > 0) os << info << itrack  << " removed by track check." << std::endl;
>>>>>>> d9d893e8

      os << info << ipass << " passed out of " << iobs << " observations." << std::endl;
    }

    ASSERT(ipass + imiss + ipreq + ibnds + iwhit + iblck + iherr + ithin + iclw + ifgss + ignss \
<<<<<<< HEAD
           + idiffref + iseaice + ionedvar == iobs);
=======
           + idiffref + iseaice + itrack == iobs);
>>>>>>> d9d893e8
  }
}

// -----------------------------------------------------------------------------

}  // namespace ufo<|MERGE_RESOLUTION|>--- conflicted
+++ resolved
@@ -105,11 +105,8 @@
     size_t iclw  = 0;
     size_t idiffref = 0;
     size_t iseaice  = 0;
-<<<<<<< HEAD
+    size_t itrack   = 0;
     size_t ionedvar  = 0;
-=======
-    size_t itrack   = 0;
->>>>>>> d9d893e8
 
     for (size_t jobs = 0; jobs < iobs; ++jobs) {
       if ((*flags_)[jj][jobs] == QCflags::pass)    ++ipass;
@@ -124,9 +121,9 @@
       if ((*flags_)[jj][jobs] == QCflags::clw)     ++iclw;
       if ((*flags_)[jj][jobs] == QCflags::diffref) ++idiffref;
       if ((*flags_)[jj][jobs] == QCflags::seaice)  ++iseaice;
-      if ((*flags_)[jj][jobs] == QCflags::onedvar) ++ionedvar;
       if ((*flags_)[jj][jobs] == 76 || (*flags_)[jj][jobs] == 77)  ++ignss;
       if ((*flags_)[jj][jobs] == QCflags::track)  ++itrack;
+      if ((*flags_)[jj][jobs] == QCflags::onedvar) ++ionedvar;
     }
 
     obsdb_.comm().allReduceInPlace(iobs, eckit::mpi::sum());
@@ -143,11 +140,8 @@
     obsdb_.comm().allReduceInPlace(ithin, eckit::mpi::sum());
     obsdb_.comm().allReduceInPlace(idiffref, eckit::mpi::sum());
     obsdb_.comm().allReduceInPlace(iseaice,  eckit::mpi::sum());
-<<<<<<< HEAD
+    obsdb_.comm().allReduceInPlace(itrack,  eckit::mpi::sum());
     obsdb_.comm().allReduceInPlace(ionedvar,  eckit::mpi::sum());
-=======
-    obsdb_.comm().allReduceInPlace(itrack,  eckit::mpi::sum());
->>>>>>> d9d893e8
 
 
     if (obsdb_.comm().rank() == 0) {
@@ -164,21 +158,14 @@
       if (ignss > 0) os << info << ignss << " rejected by GNSSRO reality check." << std::endl;
       if (idiffref > 0) os << info << idiffref << " rejected by difference check." << std::endl;
       if (iseaice  > 0) os << info << iseaice  << " removed by sea ice check." << std::endl;
-<<<<<<< HEAD
+      if (itrack   > 0) os << info << itrack  << " removed by track check." << std::endl;
       if (ionedvar  > 0) os << info << ionedvar  << " removed by 1D Var check." << std::endl;
-=======
-      if (itrack   > 0) os << info << itrack  << " removed by track check." << std::endl;
->>>>>>> d9d893e8
 
       os << info << ipass << " passed out of " << iobs << " observations." << std::endl;
     }
 
     ASSERT(ipass + imiss + ipreq + ibnds + iwhit + iblck + iherr + ithin + iclw + ifgss + ignss \
-<<<<<<< HEAD
-           + idiffref + iseaice + ionedvar == iobs);
-=======
-           + idiffref + iseaice + itrack == iobs);
->>>>>>> d9d893e8
+           + idiffref + iseaice + itrack + ionedvar == iobs);
   }
 }
 
